--- conflicted
+++ resolved
@@ -26,28 +26,10 @@
   # Set user configuration options and features
   #----------------------------------------------------------------------------
 
-<<<<<<< HEAD
-  # SERAC external TPLs
-  set(SERAC_USE_AXOM           "@SERAC_USE_AXOM@")
-  set(SERAC_USE_CONDUIT        "@SERAC_USE_CONDUIT@")
-  set(SERAC_USE_FMT            "@SERAC_USE_FMT@")
-  set(SERAC_USE_HDF5           "@SERAC_USE_HDF5@")
-  set(SERAC_USE_MFEM           "@SERAC_USE_MFEM@")
-  set(SERAC_USE_MPI            "@SERAC_USE_MPI@")
-  set(SERAC_USE_TRIBOL         "@SERAC_USE_TRIBOL@")
-  set(SERAC_USE_ADIAK          "@SERAC_USE_ADIAK@")
-  set(SERAC_USE_CALIPER        "@SERAC_USE_CALIPER@")
-  set(SERAC_USE_PETSC          "@SERAC_USE_PETSC@")
-  set(SERAC_USE_UMPIRE         "@SERAC_USE_UMPIRE@")
-  set(SERAC_USE_RAJA           "@SERAC_USE_RAJA@")
-  set(SERAC_USE_CHAI           "@SERAC_USE_CHAI@")
-
-  # SERAC "builtin" TPLs
-  set(SERAC_ENABLE_CUDA "@ENABLE_CUDA@")
-=======
   set(SERAC_ENABLE_CODEVELOP   @SERAC_ENABLE_CODEVELOP@)
   set(SERAC_ENABLE_CUDA        @ENABLE_CUDA@)
 
+  set(SERAC_USE_ADIAK          @SERAC_USE_ADIAK@)
   set(SERAC_USE_AXOM           @SERAC_USE_AXOM@)
   set(SERAC_USE_CALIPER        @SERAC_USE_CALIPER@)
   set(SERAC_USE_CHAI           @SERAC_USE_CHAI@)
@@ -60,6 +42,7 @@
   set(SERAC_USE_TRIBOL         @SERAC_USE_TRIBOL@)
   set(SERAC_USE_UMPIRE         @SERAC_USE_UMPIRE@)
 
+  set(SERAC_ADIAK_DIR          "@ADIAK_DIR@")
   set(SERAC_AXOM_DIR           "@AXOM_DIR@")
   set(SERAC_CALIPER_DIR        "@CALIPER_DIR@")
   set(SERAC_CHAI_DIR           "@CHAI_DIR@")
@@ -83,7 +66,6 @@
       set(${dep}_DIR "${SERAC_${dep}_DIR}")
     endif()
   endforeach()
->>>>>>> b765534e
 
   #----------------------------------------------------------------------------
   # Bring in required dependencies for this Serac configuration
@@ -128,12 +110,6 @@
 
   # Adiak
   if(SERAC_USE_ADIAK)
-    set(SERAC_ADIAK_DIR "@ADIAK_DIR@")
-
-    if(NOT ADIAK_DIR) 
-      set(ADIAK_DIR ${SERAC_ADIAK_DIR}) 
-    endif()
-
     find_dependency(adiak REQUIRED NO_DEFAULT_PATH PATHS "${ADIAK_DIR}")
   endif()
 
