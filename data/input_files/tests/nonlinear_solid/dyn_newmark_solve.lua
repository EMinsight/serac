--- conflicted
+++ resolved
@@ -55,21 +55,13 @@
     -- initial conditions
     initial_displacement = {
         vec_coef = function (v)
-<<<<<<< HEAD
-            return Vector.new(0, 0, 0)
-=======
             return Vector.new(0, 0)
->>>>>>> c9ab792e
         end
     },
 
     initial_velocity = {
         vec_coef = function (v)
-<<<<<<< HEAD
-            return Vector.new(0, 1, 0)
-=======
             return Vector.new(0, 1)
->>>>>>> c9ab792e
         end
     },
 
