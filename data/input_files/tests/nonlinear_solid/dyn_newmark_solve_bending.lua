-- Comparison information
expected_x_l2norm = 1.4225
expected_v_l2norm = 0.2252
epsilon = 0.0001


main_mesh = {
    type = "generate",
    elements = {x = 3, y = 1},
    size = {x = 8., y = 1.},
    -- serial and parallel refinement levels
    ser_ref_levels = 0,
    par_ref_levels = 0,
}

-- material property helper functions
function linear_mu(E, nu)
    return 0.5 * E / (1. + nu);
end

function linear_bulk(E, nu)
    return E / ( 3. * (1. - 2.*nu));
end

-- Problem parameters
E = 17.e6;
nu = 0.3;
r = 1.; -- density
g = -32.3; -- gravity
i = 1./12 * main_mesh.size.y * main_mesh.size.y * main_mesh.size.y;
m = main_mesh.size.y * r;
omega = (1.875) * (1.875) * math.sqrt(E * i / (m * main_mesh.size.x * main_mesh.size.x * main_mesh.size.x * main_mesh.size.x));
period = 2. * math.pi / omega;

-- Simulation time parameters
t_final = 2. * period;
nsteps = 40;
dt      = t_final / nsteps;

print("t_final = " .. t_final);

-- Solver parameters
nonlinear_solid = {
    stiffness_solver = {
        linear = {
            type = "iterative",
            iterative_options = {
                rel_tol     = 1.0e-8,
                abs_tol     = 1.0e-12,
                max_iter    = 500,
                print_level = 0,
                solver_type = "gmres",
                prec_type   = "HypreAMG",
            },
        },

        nonlinear = {
            rel_tol     = 1.0e-8,
            abs_tol     = 1.0e-12,
            max_iter    = 500,
            print_level = 1,
        },
    },

    dynamics = {
        timestepper = "NewmarkBeta",
        enforcement_method = "RateControl",
    },

    -- polynomial interpolation order
    order = 1,

    -- neo-Hookean material parameters corresponding to lienar elasticity
    mu = linear_bulk(E, nu)/2.;
    K  = linear_bulk(E, nu)/2.;

    -- initial conditions
    initial_displacement = {
        vec_coef = function (v)
<<<<<<< HEAD
            return Vector.new(0, 0, 0)
=======
            return Vector.new(0, 0)
>>>>>>> c9ab792e
        end
    },   

    -- boundary condition parameters
    boundary_conds = {
        ['displacement'] = {
            -- boundary attribute 1 (index 0) is fixed (Dirichlet) in the x direction
            attrs = {2},
            vec_coef = function (v)
<<<<<<< HEAD
                return Vector.new(0, 0, 0)
=======
                return Vector.new(0, 0)
>>>>>>> c9ab792e
            end
        },
    },



}<|MERGE_RESOLUTION|>--- conflicted
+++ resolved
@@ -77,11 +77,7 @@
     -- initial conditions
     initial_displacement = {
         vec_coef = function (v)
-<<<<<<< HEAD
-            return Vector.new(0, 0, 0)
-=======
             return Vector.new(0, 0)
->>>>>>> c9ab792e
         end
     },   
 
@@ -91,11 +87,7 @@
             -- boundary attribute 1 (index 0) is fixed (Dirichlet) in the x direction
             attrs = {2},
             vec_coef = function (v)
-<<<<<<< HEAD
-                return Vector.new(0, 0, 0)
-=======
                 return Vector.new(0, 0)
->>>>>>> c9ab792e
             end
         },
     },
