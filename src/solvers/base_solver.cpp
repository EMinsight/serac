// Copyright (c) 2019-2020, Lawrence Livermore National Security, LLC and
// other Serac Project Developers. See the top-level LICENSE file for
// details.
//
// SPDX-License-Identifier: (BSD-3-Clause)

#include "base_solver.hpp"

#include <fstream>
#include <iostream>

#include "common/serac_types.hpp"
#include "fmt/fmt.hpp"

BaseSolver::BaseSolver(MPI_Comm comm) : m_comm(comm), m_output_type(OutputType::VisIt), m_time(0.0), m_cycle(0)
{
  MPI_Comm_rank(m_comm, &m_rank);
  SetTimestepper(TimestepMethod::ForwardEuler);
}

BaseSolver::BaseSolver(MPI_Comm comm, int n) : BaseSolver(comm)
{
  m_state.resize(n);

  for (auto &state : m_state) {
    state = std::make_shared<FiniteElementState>();
  }

  m_gf_initialized.assign(n, false);
}

void BaseSolver::SetEssentialBCs(const std::vector<int> &                 ess_bdr,
                                 std::shared_ptr<mfem::VectorCoefficient> ess_bdr_vec_coef,
                                 mfem::ParFiniteElementSpace &fes, int component)
{
  auto bc = std::make_shared<BoundaryCondition>();

  bc->markers.SetSize(ess_bdr.size());

  for (unsigned int i = 0; i < ess_bdr.size(); ++i) {
    bc->markers[i] = ess_bdr[i];

    if (bc->markers[i] == 1) {
      for (auto &existing_bc : m_ess_bdr) {
        if (existing_bc->markers[i] == 1) {
          mfem::mfem_warning("Multiple definition of essential boundary! Using first definition given.");
          bc->markers[i] = 0;
          break;
        }
      }
    }
  }

  bc->vec_coef  = ess_bdr_vec_coef;
  bc->component = component;

  fes.GetEssentialTrueDofs(bc->markers, bc->true_dofs, component);

  m_ess_bdr.push_back(bc);
}

void BaseSolver::SetTrueDofs(const mfem::Array<int> &                 true_dofs,
                             std::shared_ptr<mfem::VectorCoefficient> ess_bdr_vec_coef)
{
  auto bc = std::make_shared<BoundaryCondition>();

  bc->markers.SetSize(0);

  bc->true_dofs = true_dofs;

  bc->vec_coef = ess_bdr_vec_coef;

  m_ess_bdr.push_back(bc);
}

void BaseSolver::SetNaturalBCs(const std::vector<int> &                 nat_bdr,
                               std::shared_ptr<mfem::VectorCoefficient> nat_bdr_vec_coef, int component)
{
  auto bc = std::make_shared<BoundaryCondition>();

  bc->markers.SetSize(nat_bdr.size());

  for (unsigned int i = 0; i < nat_bdr.size(); ++i) {
    bc->markers[i] = nat_bdr[i];
  }

  bc->vec_coef  = nat_bdr_vec_coef;
  bc->component = component;

  m_nat_bdr.push_back(bc);
}

void BaseSolver::SetEssentialBCs(const std::vector<int> &ess_bdr, std::shared_ptr<mfem::Coefficient> ess_bdr_coef,
                                 mfem::ParFiniteElementSpace &fes, int component)
{
  auto bc = std::make_shared<BoundaryCondition>();

  bc->markers.SetSize(ess_bdr.size());

  for (unsigned int i = 0; i < ess_bdr.size(); ++i) {
    bc->markers[i] = ess_bdr[i];

    if (bc->markers[i] == 1) {
      for (auto &existing_bc : m_ess_bdr) {
        if (existing_bc->markers[i] == 1) {
          mfem::mfem_warning("Multiple definition of essential boundary! Using first definition given.");
          bc->markers[i] = 0;
          break;
        }
      }
    }
  }

  bc->scalar_coef = ess_bdr_coef;
  bc->component   = component;

  fes.GetEssentialTrueDofs(bc->markers, bc->true_dofs, component);

  m_ess_bdr.push_back(bc);
}

void BaseSolver::SetTrueDofs(const mfem::Array<int> &true_dofs, std::shared_ptr<mfem::Coefficient> ess_bdr_coef)
{
  auto bc = std::make_shared<BoundaryCondition>();

  bc->markers.SetSize(0);

  bc->true_dofs = true_dofs;

  bc->scalar_coef = ess_bdr_coef;

  m_ess_bdr.push_back(bc);
}

void BaseSolver::SetNaturalBCs(const std::vector<int> &nat_bdr, std::shared_ptr<mfem::Coefficient> nat_bdr_coef,
                               int component)
{
  auto bc = std::make_shared<BoundaryCondition>();

  bc->markers.SetSize(nat_bdr.size());

  for (unsigned int i = 0; i < nat_bdr.size(); ++i) {
    bc->markers[i] = nat_bdr[i];
  }

  bc->scalar_coef = nat_bdr_coef;
  bc->component   = component;

  m_nat_bdr.push_back(bc);
}

void BaseSolver::SetState(const std::vector<std::shared_ptr<mfem::Coefficient> > &state_coef)
{
  MFEM_ASSERT(state_coef.size() == m_state.size(),
              "State and coefficient bundles not the same size in "
              "BaseSolver::SetState.");

  for (unsigned int i = 0; i < state_coef.size(); ++i) {
    m_state[i]->gf->ProjectCoefficient(*state_coef[i]);
  }
}

void BaseSolver::SetState(const std::vector<std::shared_ptr<mfem::VectorCoefficient> > &state_vec_coef)
{
  MFEM_ASSERT(state_vec_coef.size() == m_state.size(),
              "State and coefficient bundles not the same size in "
              "BaseSolver::SetState.");

  for (unsigned int i = 0; i < state_vec_coef.size(); ++i) {
    m_state[i]->gf->ProjectCoefficient(*state_vec_coef[i]);
  }
}

void BaseSolver::SetState(const std::vector<std::shared_ptr<FiniteElementState> > state)
{
  MFEM_ASSERT(state.size() > 0, "State vector array of size 0 in BaseSolver::SetState.");
  m_state = state;
}

std::vector<std::shared_ptr<FiniteElementState> > BaseSolver::GetState() const { return m_state; }

void BaseSolver::SetTimestepper(const TimestepMethod timestepper)
{
  m_timestepper = timestepper;

  switch (m_timestepper) {
    case TimestepMethod::QuasiStatic:
      break;
    case TimestepMethod::BackwardEuler:
      m_ode_solver = std::make_unique<mfem::BackwardEulerSolver>();
      break;
    case TimestepMethod::SDIRK33:
      m_ode_solver = std::make_unique<mfem::SDIRK33Solver>();
      break;
    case TimestepMethod::ForwardEuler:
      m_ode_solver = std::make_unique<mfem::ForwardEulerSolver>();
      break;
    case TimestepMethod::RK2:
      m_ode_solver = std::make_unique<mfem::RK2Solver>(0.5);
      break;
    case TimestepMethod::RK3SSP:
      m_ode_solver = std::make_unique<mfem::RK3SSPSolver>();
      break;
    case TimestepMethod::RK4:
      m_ode_solver = std::make_unique<mfem::RK4Solver>();
      break;
    case TimestepMethod::GeneralizedAlpha:
      m_ode_solver = std::make_unique<mfem::GeneralizedAlphaSolver>(0.5);
      break;
    case TimestepMethod::ImplicitMidpoint:
      m_ode_solver = std::make_unique<mfem::ImplicitMidpointSolver>();
      break;
    case TimestepMethod::SDIRK23:
      m_ode_solver = std::make_unique<mfem::SDIRK23Solver>();
      break;
    case TimestepMethod::SDIRK34:
      m_ode_solver = std::make_unique<mfem::SDIRK34Solver>();
      break;
    default:
      mfem::mfem_error("Timestep method not recognized!");
  }
}

void BaseSolver::SetTime(const double time) { m_time = time; }

double BaseSolver::GetTime() const { return m_time; }

int BaseSolver::GetCycle() const { return m_cycle; }

void BaseSolver::InitializeOutput(const OutputType output_type, std::string root_name)
{
  m_root_name = root_name;

  m_output_type = output_type;

  switch (m_output_type) {
    case OutputType::VisIt: {
      m_visit_dc = std::make_unique<mfem::VisItDataCollection>(m_root_name, m_state.front()->mesh.get());
      for (const auto &state : m_state) {
        m_visit_dc->RegisterField(state->name, state->gf.get());
      }
      break;
    }

    case OutputType::GLVis: {
<<<<<<< HEAD
      std::string   mesh_name = fmt::format("{0}-mesh.{1:0>6}", m_root_name, m_rank);
      std::ofstream omesh(mesh_name.c_str());
      omesh.precision(8);
      m_state.front()->mesh->Print(omesh);
=======
>>>>>>> 9f5d8fa7
      break;
    }

    default:
      mfem::mfem_error("OutputType not recognized!");
  }
}

void BaseSolver::OutputState() const
{
  switch (m_output_type) {
    case OutputType::VisIt: {
      m_visit_dc->SetCycle(m_cycle);
      m_visit_dc->SetTime(m_time);
      m_visit_dc->Save();
      break;
    }

    case OutputType::GLVis: {
      std::string   mesh_name = fmt::format("{0}-mesh.{1:0>6}.{2:0>6}", m_root_name, m_cycle, m_rank);
      std::ofstream omesh(mesh_name.c_str());
      omesh.precision(8);
      m_state.front().mesh->Print(omesh);

      for (auto &state : m_state) {
        std::string   sol_name = fmt::format("{0}-{1}.{2:0>6}.{3:0>6}", m_root_name, state->name, m_cycle, m_rank);
        std::ofstream osol(sol_name.c_str());
        osol.precision(8);
        state->gf->Save(osol);
      }
      break;
    }

    default:
      mfem::mfem_error("OutputType not recognized!");
  }
}<|MERGE_RESOLUTION|>--- conflicted
+++ resolved
@@ -243,13 +243,6 @@
     }
 
     case OutputType::GLVis: {
-<<<<<<< HEAD
-      std::string   mesh_name = fmt::format("{0}-mesh.{1:0>6}", m_root_name, m_rank);
-      std::ofstream omesh(mesh_name.c_str());
-      omesh.precision(8);
-      m_state.front()->mesh->Print(omesh);
-=======
->>>>>>> 9f5d8fa7
       break;
     }
 
