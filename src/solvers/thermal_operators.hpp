--- conflicted
+++ resolved
@@ -39,7 +39,7 @@
   std::shared_ptr<mfem::HypreParMatrix> M_mat_;
 
   /// Pointer to the assembled K matrix
-  std::shared_ptr<mfem::HypreParMatrix> m_K_mat;
+  std::shared_ptr<mfem::HypreParMatrix> K_mat_;
 
   /// Pointer to the assembled T ( = M + dt K) matrix
   std::unique_ptr<mfem::HypreParMatrix> T_mat_;
@@ -54,11 +54,7 @@
   std::shared_ptr<mfem::Vector> bc_rhs_;
 
   /// Temperature essential boundary coefficient
-<<<<<<< HEAD
-  std::vector<serac::BoundaryCondition>& m_ess_bdr;
-=======
-  std::vector<std::shared_ptr<serac::BoundaryCondition> > ess_bdr_;
->>>>>>> ea4c3b19
+  std::vector<serac::BoundaryCondition>& ess_bdr_;
 
   /// Auxillary working vectors
   mutable mfem::Vector z_;
@@ -70,14 +66,9 @@
 
  public:
   /// Constructor. Height is the true degree of freedom size
-<<<<<<< HEAD
-  DynamicConductionOperator(std::shared_ptr<mfem::ParFiniteElementSpace> fespace, const serac::LinearSolverParameters &params,
-                            std::vector<serac::BoundaryCondition> &ess_bdr);
-=======
-  DynamicConductionOperator(std::shared_ptr<mfem::ParFiniteElementSpace>                   fespace,
-                            const serac::LinearSolverParameters&                           params,
-                            const std::vector<std::shared_ptr<serac::BoundaryCondition> >& ess_bdr);
->>>>>>> ea4c3b19
+  DynamicConductionOperator(std::shared_ptr<mfem::ParFiniteElementSpace> fespace,
+                            const serac::LinearSolverParameters&         params,
+                            std::vector<serac::BoundaryCondition>&       ess_bdr);
 
   /// Set the mass matrix
   void setMatrices(std::shared_ptr<mfem::HypreParMatrix> M_mat, std::shared_ptr<mfem::HypreParMatrix> K_mat);
@@ -97,6 +88,6 @@
   virtual ~DynamicConductionOperator();
 };
 
-#endif
+}  // namespace serac
 
-}  // namespace serac+#endif