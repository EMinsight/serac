// Copyright (c) 2019-2020, Lawrence Livermore National Security, LLC and
// other Serac Project Developers. See the top-level LICENSE file for
// details.
//
// SPDX-License-Identifier: (BSD-3-Clause)

/**
 * @file serac.cpp
 *
 * @brief Nonlinear implicit proxy app driver
 *
 * The purpose of this code is to act as a proxy app for nonlinear implicit mechanics codes at LLNL.
 */

#include <fstream>
#include <iostream>
#include <memory>
#include <string>

#include "axom/core.hpp"
#include "mfem.hpp"
#include "serac/coefficients/loading_functions.hpp"
#include "serac/coefficients/traction_coefficient.hpp"
#include "serac/infrastructure/cli.hpp"
#include "serac/infrastructure/initialize.hpp"
#include "serac/infrastructure/input.hpp"
#include "serac/infrastructure/logger.hpp"
#include "serac/infrastructure/terminator.hpp"
#include "serac/numerics/mesh_utils.hpp"
#include "serac/physics/nonlinear_solid.hpp"
#include "serac/physics/utilities/equation_solver.hpp"
#include "serac/serac_config.hpp"

namespace serac {

//------- Input file -------

void defineInputFileSchema(axom::inlet::Inlet& inlet, int rank)
{
  // Simulation time parameters
  inlet.addDouble("t_final", "Final time for simulation.").defaultValue(1.0);
  inlet.addDouble("dt", "Time step.").defaultValue(0.25);

  auto& mesh_table = inlet.addTable("main_mesh", "The main mesh for the problem");
  serac::mesh::InputOptions::defineInputFileSchema(mesh_table);

  // Physics
  auto& solid_solver_table = inlet.addTable("nonlinear_solid", "Finite deformation solid mechanics module");
  serac::NonlinearSolid::InputOptions::defineInputFileSchema(solid_solver_table);

  // Verify input file
  if (!inlet.verify()) {
    SLIC_ERROR_ROOT(rank, "Input file failed to verify.");
  }
}

}  // namespace serac

int main(int argc, char* argv[])
{
  auto [num_procs, rank] = serac::initialize(argc, argv);

  // Handle Command line
  std::unordered_map<std::string, std::string> cli_opts =
      serac::cli::defineAndParse(argc, argv, rank, "Serac: a high order nonlinear thermomechanical simulation code");
  serac::cli::printGiven(cli_opts, rank);

  // Read input file
  std::string input_file_path = "";
  auto        search          = cli_opts.find("input_file");
  if (search != cli_opts.end()) {
    input_file_path = search->second;
  }
<<<<<<< HEAD
  std::optional<int> restart_cycle;
  if (auto cycle = cli_opts.find("restart_cycle"); cycle != cli_opts.end())
  {
    restart_cycle = std::stoi(cycle->second);
  }
=======
  bool create_input_file_docs = cli_opts.find("create_input_file_docs") != cli_opts.end();
>>>>>>> 4fc5ef46

  // Create DataStore
  axom::sidre::DataStore datastore;

  // Intialize MFEMSidreDataCollection
  serac::StateManager::initialize(datastore, restart_cycle);

  // Initialize Inlet and read input file
  auto inlet = serac::input::initialize(datastore, input_file_path);
  serac::defineInputFileSchema(inlet, rank);
  if (create_input_file_docs) {
    auto writer = std::make_unique<axom::inlet::SphinxDocWriter>("serac_input.rst", inlet.sidreGroup());
    inlet.registerDocWriter(std::move(writer));
    inlet.writeDoc();
    serac::exitGracefully();
  }

  // Save input values to file
  datastore.getRoot()->save("serac_input.json", "json");

  // Build the mesh
  auto mesh_options   = inlet["main_mesh"].get<serac::mesh::InputOptions>();
  auto full_mesh_path = serac::input::findMeshFilePath(mesh_options.relative_mesh_file_name, input_file_path);
  auto mesh = serac::buildMeshFromFile(full_mesh_path, mesh_options.ser_ref_levels, mesh_options.par_ref_levels);

  // Define the solid solver object
  auto                  solid_solver_options = inlet["nonlinear_solid"].get<serac::NonlinearSolid::InputOptions>();
  serac::NonlinearSolid solid_solver(mesh, solid_solver_options);

  // FIXME: Move time-scaling logic to Lua once arbitrary function signatures are allowed
  // auto traction      = inlet["nonlinear_solid/traction"].get<mfem::Vector>();
  // auto traction_coef = std::make_shared<serac::VectorScaledConstantCoefficient>(traction);

  // Complete the solver setup
  solid_solver.completeSetup();

  // initialize/set the time
  double t       = 0;
  double t_final = inlet["t_final"];  // has default value
  double dt      = inlet["dt"];       // has default value

  bool last_step = false;

  solid_solver.initializeOutput(serac::OutputType::SidreVisIt, "serac");

  // enter the time step loop. This was modeled after example 10p.
  for (int ti = 1; !last_step; ti++) {
    double dt_real = std::min(dt, t_final - t);
    // compute current time
    t = t + dt_real;

    SLIC_INFO_ROOT(rank, "step " << ti << ", t = " << t);

    // FIXME: Move time-scaling logic to Lua once arbitrary function signatures are allowed
    // traction_coef->SetScale(t);

    // Solve the Newton system
    solid_solver.advanceTimestep(dt_real);

    solid_solver.outputState();

    last_step = (t >= t_final - 1e-8 * dt);
  }

  serac::exitGracefully();
}<|MERGE_RESOLUTION|>--- conflicted
+++ resolved
@@ -71,15 +71,11 @@
   if (search != cli_opts.end()) {
     input_file_path = search->second;
   }
-<<<<<<< HEAD
   std::optional<int> restart_cycle;
-  if (auto cycle = cli_opts.find("restart_cycle"); cycle != cli_opts.end())
-  {
+  if (auto cycle = cli_opts.find("restart_cycle"); cycle != cli_opts.end()) {
     restart_cycle = std::stoi(cycle->second);
   }
-=======
   bool create_input_file_docs = cli_opts.find("create_input_file_docs") != cli_opts.end();
->>>>>>> 4fc5ef46
 
   // Create DataStore
   axom::sidre::DataStore datastore;
