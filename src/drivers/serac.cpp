// Copyright (c) 2019-2020, Lawrence Livermore National Security, LLC and
// other Serac Project Developers. See the top-level LICENSE file for
// details.
//
// SPDX-License-Identifier: (BSD-3-Clause)

/**
 * @file serac.cpp
 *
 * @brief Nonlinear implicit proxy app driver
 *
 * The purpose of this code is to act as a proxy app for nonlinear implicit mechanics codes at LLNL.
 */

#include <fstream>
#include <iostream>
#include <memory>
#include <string>

#include "axom/core.hpp"
#include "mfem.hpp"
#include "serac/coefficients/loading_functions.hpp"
#include "serac/coefficients/traction_coefficient.hpp"
#include "serac/infrastructure/cli.hpp"
#include "serac/infrastructure/initialize.hpp"
#include "serac/infrastructure/input.hpp"
#include "serac/infrastructure/logger.hpp"
#include "serac/infrastructure/terminator.hpp"
#include "serac/numerics/mesh_utils.hpp"
#include "serac/physics/nonlinear_solid.hpp"
#include "serac/physics/utilities/equation_solver.hpp"
#include "serac/serac_config.hpp"

namespace serac {

//------- Input file -------

void defineInputFileSchema(axom::inlet::Inlet& inlet, int rank)
{
  // Simulation time parameters
  inlet.addDouble("t_final", "Final time for simulation.").defaultValue(1.0);
  inlet.addDouble("dt", "Time step.").defaultValue(0.25);

  auto& mesh_table = inlet.addTable("main_mesh", "The main mesh for the problem");
  serac::mesh::InputOptions::defineInputFileSchema(mesh_table);

  // Physics
  auto& solid_solver_table = inlet.addTable("nonlinear_solid", "Finite deformation solid mechanics module");
  serac::NonlinearSolid::InputOptions::defineInputFileSchema(solid_solver_table);

  // Verify input file
  if (!inlet.verify()) {
    SLIC_ERROR_ROOT(rank, "Input file failed to verify.");
  }
}

}  // namespace serac

int main(int argc, char* argv[])
{
  auto [num_procs, rank] = serac::initialize(argc, argv);

  // Handle Command line
  std::unordered_map<std::string, std::string> cli_opts =
      serac::cli::defineAndParse(argc, argv, rank, "Serac: a high order nonlinear thermomechanical simulation code");
  serac::cli::printGiven(cli_opts, rank);

  // Read input file
  std::string input_file_path = "";
  auto        search          = cli_opts.find("input_file");
  if (search != cli_opts.end()) {
    input_file_path = search->second;
  }

  // Create DataStore
  axom::sidre::DataStore datastore;

  // Initialize Inlet and read input file
  auto inlet = serac::input::initialize(datastore, input_file_path);
  serac::defineInputFileSchema(inlet, rank);

  // Save input values to file
  datastore.getRoot()->save("serac_input.json", "json");

  // Build the mesh
  auto mesh_options   = inlet["main_mesh"].get<serac::mesh::InputOptions>();
  auto full_mesh_path = serac::input::findMeshFilePath(mesh_options.relative_mesh_file_name, input_file_path);
  auto mesh = serac::buildMeshFromFile(full_mesh_path, mesh_options.ser_ref_levels, mesh_options.par_ref_levels);

  // Define the solid solver object
  auto                  solid_solver_options = inlet["nonlinear_solid"].get<serac::NonlinearSolid::InputOptions>();
  serac::NonlinearSolid solid_solver(mesh, solid_solver_options);

<<<<<<< HEAD
  // FIXME: Move time-scaling logic to Lua once arbitrary function signatures are allowed
  // auto traction      = inlet["nonlinear_solid/traction"].get<mfem::Vector>();
  // auto traction_coef = std::make_shared<serac::VectorScaledConstantCoefficient>(traction);
=======
  // Project the initial and reference configuration functions onto the
  // appropriate grid functions
  int dim = mesh->Dimension();

  mfem::VectorFunctionCoefficient defo_coef(dim, serac::initialDeformation);

  mfem::Vector velo(dim);
  velo = 0.0;

  mfem::VectorConstantCoefficient velo_coef(velo);

  // initialize x_cur, boundary condition, deformation, and
  // incremental nodal displacment grid functions by projection the
  // VectorFunctionCoefficient function onto them
  solid_solver.setDisplacement(defo_coef);
  solid_solver.setVelocity(velo_coef);

  // define the displacement vector
  mfem::Vector disp(dim);
  disp           = 0.0;
  auto disp_coef = std::make_shared<mfem::VectorConstantCoefficient>(disp);

  // loading parameters
  // define the traction vector
  auto traction      = inlet["nonlinear_solid/traction"].get<mfem::Vector>();
  auto traction_coef = std::make_shared<serac::VectorScaledConstantCoefficient>(traction);

  // Set the boundary condition information
  for (const auto& bc : solid_solver_options.boundary_conditions) {
    if (bc.name == "displacement") {
      solid_solver.setDisplacementBCs(bc.attrs, disp_coef);
    } else if (bc.name == "traction") {
      solid_solver.setTractionBCs(bc.attrs, traction_coef);
    } else {
      SLIC_WARNING_ROOT(rank, "Ignoring unrecognized boundary condition: " << bc.name);
    }
  }
>>>>>>> ce015c4b

  // Complete the solver setup
  solid_solver.completeSetup();

  // initialize/set the time
  double t       = 0;
  double t_final = inlet["t_final"];  // has default value
  double dt      = inlet["dt"];       // has default value

  bool last_step = false;

  solid_solver.initializeOutput(serac::OutputType::VisIt, "serac");

  // enter the time step loop. This was modeled after example 10p.
  for (int ti = 1; !last_step; ti++) {
    double dt_real = std::min(dt, t_final - t);
    // compute current time
    t = t + dt_real;

    SLIC_INFO_ROOT(rank, "step " << ti << ", t = " << t);

    // FIXME: Move time-scaling logic to Lua once arbitrary function signatures are allowed
    // traction_coef->SetScale(t);

    // Solve the Newton system
    solid_solver.advanceTimestep(dt_real);

    solid_solver.outputState();

    last_step = (t >= t_final - 1e-8 * dt);
  }

  serac::exitGracefully();
}<|MERGE_RESOLUTION|>--- conflicted
+++ resolved
@@ -91,49 +91,9 @@
   auto                  solid_solver_options = inlet["nonlinear_solid"].get<serac::NonlinearSolid::InputOptions>();
   serac::NonlinearSolid solid_solver(mesh, solid_solver_options);
 
-<<<<<<< HEAD
   // FIXME: Move time-scaling logic to Lua once arbitrary function signatures are allowed
   // auto traction      = inlet["nonlinear_solid/traction"].get<mfem::Vector>();
   // auto traction_coef = std::make_shared<serac::VectorScaledConstantCoefficient>(traction);
-=======
-  // Project the initial and reference configuration functions onto the
-  // appropriate grid functions
-  int dim = mesh->Dimension();
-
-  mfem::VectorFunctionCoefficient defo_coef(dim, serac::initialDeformation);
-
-  mfem::Vector velo(dim);
-  velo = 0.0;
-
-  mfem::VectorConstantCoefficient velo_coef(velo);
-
-  // initialize x_cur, boundary condition, deformation, and
-  // incremental nodal displacment grid functions by projection the
-  // VectorFunctionCoefficient function onto them
-  solid_solver.setDisplacement(defo_coef);
-  solid_solver.setVelocity(velo_coef);
-
-  // define the displacement vector
-  mfem::Vector disp(dim);
-  disp           = 0.0;
-  auto disp_coef = std::make_shared<mfem::VectorConstantCoefficient>(disp);
-
-  // loading parameters
-  // define the traction vector
-  auto traction      = inlet["nonlinear_solid/traction"].get<mfem::Vector>();
-  auto traction_coef = std::make_shared<serac::VectorScaledConstantCoefficient>(traction);
-
-  // Set the boundary condition information
-  for (const auto& bc : solid_solver_options.boundary_conditions) {
-    if (bc.name == "displacement") {
-      solid_solver.setDisplacementBCs(bc.attrs, disp_coef);
-    } else if (bc.name == "traction") {
-      solid_solver.setTractionBCs(bc.attrs, traction_coef);
-    } else {
-      SLIC_WARNING_ROOT(rank, "Ignoring unrecognized boundary condition: " << bc.name);
-    }
-  }
->>>>>>> ce015c4b
 
   // Complete the solver setup
   solid_solver.completeSetup();
