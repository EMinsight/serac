--- conflicted
+++ resolved
@@ -19,14 +19,10 @@
 NonlinearSolid::NonlinearSolid(int order, std::shared_ptr<mfem::ParMesh> mesh, const SolverParameters& params)
     : BasePhysics(mesh, NUM_FIELDS, order),
       velocity_(*mesh, FiniteElementState::Options{.order = order, .name = "velocity"}),
-<<<<<<< HEAD
       displacement_(*mesh, FiniteElementState::Options{.order = order, .name = "displacement"}),
       residual_(displacement_.space().TrueVSize()),
       ode2_(displacement_.space().TrueVSize(), {.c0 = c0_, .c1 = c1_, .u = u_, .du_dt = du_dt_, .d2u_dt2 = previous_},
             nonlin_solver_, bcs_)
-=======
-      displacement_(*mesh, FiniteElementState::Options{.order = order, .name = "displacement"})
->>>>>>> 91d68612
 {
   state_.push_back(velocity_);
   state_.push_back(displacement_);
