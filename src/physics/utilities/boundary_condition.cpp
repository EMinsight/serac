// Copyright (c) 2019-2020, Lawrence Livermore National Security, LLC and
// other Serac Project Developers. See the top-level LICENSE file for
// details.
//
// SPDX-License-Identifier: (BSD-3-Clause)

#include "physics/utilities/boundary_condition.hpp"

#include <algorithm>

namespace serac {

BoundaryCondition::BoundaryCondition(GeneralCoefficient coef, const int component, const std::set<int>& attrs,
                                     const int num_attrs)
    : coef_(coef), component_(component), markers_(num_attrs)
{
  if (std::get_if<std::shared_ptr<mfem::VectorCoefficient>>(&coef_)) {
    SLIC_ERROR_IF(component_ != -1, "A vector coefficient must be applied to all components");
  }
  markers_ = 0;
  for (const int attr : attrs) {
    SLIC_ASSERT_MSG(attr <= num_attrs, "Attribute specified larger than what is found in the mesh.");
    markers_[attr - 1] = 1;
  }
}

BoundaryCondition::BoundaryCondition(GeneralCoefficient coef, const int component, const mfem::Array<int>& true_dofs)
    : coef_(coef), component_(component), markers_(0), true_dofs_(true_dofs)
{
  if (std::get_if<std::shared_ptr<mfem::VectorCoefficient>>(&coef_)) {
    SLIC_ERROR_IF(component_ != -1, "A vector coefficient must be applied to all components");
  }
}

void BoundaryCondition::setTrueDofs(const mfem::Array<int> dofs) { true_dofs_ = dofs; }

void BoundaryCondition::setTrueDofs(FiniteElementState& state)
{
  true_dofs_.emplace(0);
  state_ = &state;
  state.space().GetEssentialTrueDofs(markers_, *true_dofs_, component_);
}

void BoundaryCondition::project(FiniteElementState& state) const
{
  SLIC_ERROR_IF(!true_dofs_, "Only essential boundary conditions can be projected over all DOFs.");
  // Value semantics for convenience
  auto tdofs = *true_dofs_;
  auto size  = tdofs.Size();
  if (size) {
    // Generate the scalar dof list from the vector dof list
    SLIC_ASSERT_MSG(space, "Only BCs associated with a space can be projected.");
    mfem::Array<int> dof_list(size);
    std::transform(tdofs.begin(), tdofs.end(), dof_list.begin(),
                   [&space = std::as_const(state.space())](int tdof) { return space.VDofToDof(tdof); });

<<<<<<< HEAD
    const int vdim = state.gridFunc().VectorDim();
    if ((component_ == -1) && (vdim > 1)) {
      // If it contains all components, project the vector
      auto vec_coef = std::get_if<std::shared_ptr<mfem::VectorCoefficient>>(&coef_);
      SLIC_ASSERT_MSG(vec_coef,
                      "Essential boundary condition contained all components but had a non-vector coefficient.");
      state.gridFunc().ProjectCoefficient(**vec_coef, dof_list);  // Deref ptr-to-result, then shared_ptr
    } else {
      // If it is only a single component, project the scalar
      auto scalar_coef = std::get_if<std::shared_ptr<mfem::Coefficient>>(&coef_);
      SLIC_ASSERT_MSG(scalar_coef,
                      "Essential boundary condition contained a single component but had a non-scalar coefficient.");
      const int component = (vdim == 1) ? 0 : component_;
      state.gridFunc().ProjectCoefficient(**scalar_coef, dof_list, component);
=======
    // the only reason to store a VectorCoefficient is to act on all components
    if (is_vector_valued(coef_)) {
      auto vec_coef = std::get<std::shared_ptr<mfem::VectorCoefficient>>(coef_);
      state.gridFunc().ProjectCoefficient(*vec_coef, dof_list);
    } else {
      // an mfem::Coefficient could be used to describe a scalar-valued function, or
      // a single component of a vector-valued function
      auto scalar_coef = std::get<std::shared_ptr<mfem::Coefficient>>(coef_);
      state.gridFunc().ProjectCoefficient(*scalar_coef, dof_list, std::max(0, component_));
>>>>>>> bac04a96
    }
  }
}

void BoundaryCondition::project() const
{
  SLIC_ERROR_IF(!state_, "Boundary condition must be associated with a FiniteElementState.");
  project(*state_);
}

void BoundaryCondition::projectBdr(mfem::ParGridFunction& gf, const double time, const bool should_be_scalar) const
{
  if (should_be_scalar) {
    SLIC_ASSERT_MSG(std::holds_alternative<std::shared_ptr<mfem::Coefficient>>(coef_),
                    "Boundary condition should have been an mfem::Coefficient");
  } else {
    SLIC_ASSERT_MSG(std::holds_alternative<std::shared_ptr<mfem::VectorCoefficient>>(coef_),
                    "Boundary condition should have been an mfem::VectorCoefficient");
  }

  // markers_ should be const param but it's not
  std::visit(
      [&gf, &markers = const_cast<mfem::Array<int>&>(markers_), time](auto&& coef) {
        coef->SetTime(time);
        gf.ProjectBdrCoefficient(*coef, markers);
      },
      coef_);
}

void BoundaryCondition::projectBdr(FiniteElementState& state, const double time, const bool should_be_scalar) const
{
  projectBdr(state.gridFunc(), time, should_be_scalar);
}

void BoundaryCondition::projectBdr(const double time, const bool should_be_scalar) const
{
  SLIC_ERROR_IF(!state_, "Boundary condition must be associated with a FiniteElementState.");
  projectBdr(*state_, time, should_be_scalar);
}

void BoundaryCondition::projectBdrToDofs(mfem::Vector& dof_values, const double time, const bool should_be_scalar) const
{
  SLIC_ERROR_IF(!state_, "Boundary condition must be associated with a FiniteElementState.");
  auto gf = state_->gridFunc();
  gf.SetFromTrueDofs(dof_values);
  projectBdr(gf, time, should_be_scalar);
  gf.GetTrueDofs(dof_values);
}

void BoundaryCondition::eliminateFromMatrix(mfem::HypreParMatrix& k_mat) const
{
  SLIC_ERROR_IF(!true_dofs_, "Can only eliminate essential boundary conditions.");
  eliminated_matrix_entries_.reset(k_mat.EliminateRowsCols(*true_dofs_));
}

void BoundaryCondition::eliminateToRHS(mfem::HypreParMatrix& k_mat_post_elim, const mfem::Vector& soln,
                                       mfem::Vector& rhs) const
{
  SLIC_ERROR_IF(!true_dofs_, "Can only eliminate essential boundary conditions.");
  SLIC_ERROR_IF(!eliminated_matrix_entries_,
                "Must set eliminated matrix entries with eliminateFrom before applying to RHS.");
  mfem::EliminateBC(k_mat_post_elim, *eliminated_matrix_entries_, *true_dofs_, soln, rhs);
}

void BoundaryCondition::apply(mfem::HypreParMatrix& k_mat_post_elim, mfem::Vector& rhs, FiniteElementState& state,
                              const double time, const bool should_be_scalar) const
{
  projectBdr(state, time, should_be_scalar);
  state.initializeTrueVec();
  eliminateToRHS(k_mat_post_elim, state.trueVec(), rhs);
}

const mfem::Coefficient& BoundaryCondition::scalarCoefficient() const
{
  auto scalar_coef = std::get_if<std::shared_ptr<mfem::Coefficient>>(&coef_);
  SLIC_ERROR_IF(!scalar_coef,
                "Asking for a scalar coefficient on a BoundaryCondition that contains a vector coefficient.");
  return **scalar_coef;
}

mfem::Coefficient& BoundaryCondition::scalarCoefficient()
{
  auto scalar_coef = std::get_if<std::shared_ptr<mfem::Coefficient>>(&coef_);
  SLIC_ERROR_IF(!scalar_coef,
                "Asking for a scalar coefficient on a BoundaryCondition that contains a vector coefficient.");
  return **scalar_coef;
}

const mfem::VectorCoefficient& BoundaryCondition::vectorCoefficient() const
{
  auto vec_coef = std::get_if<std::shared_ptr<mfem::VectorCoefficient>>(&coef_);
  SLIC_ERROR_IF(!vec_coef,
                "Asking for a vector coefficient on a BoundaryCondition that contains a scalar coefficient.");
  return **vec_coef;
}

mfem::VectorCoefficient& BoundaryCondition::vectorCoefficient()
{
  auto vec_coef = std::get_if<std::shared_ptr<mfem::VectorCoefficient>>(&coef_);
  SLIC_ERROR_IF(!vec_coef,
                "Asking for a vector coefficient on a BoundaryCondition that contains a scalar coefficient.");
  return **vec_coef;
}

}  // namespace serac<|MERGE_RESOLUTION|>--- conflicted
+++ resolved
@@ -54,22 +54,6 @@
     std::transform(tdofs.begin(), tdofs.end(), dof_list.begin(),
                    [&space = std::as_const(state.space())](int tdof) { return space.VDofToDof(tdof); });
 
-<<<<<<< HEAD
-    const int vdim = state.gridFunc().VectorDim();
-    if ((component_ == -1) && (vdim > 1)) {
-      // If it contains all components, project the vector
-      auto vec_coef = std::get_if<std::shared_ptr<mfem::VectorCoefficient>>(&coef_);
-      SLIC_ASSERT_MSG(vec_coef,
-                      "Essential boundary condition contained all components but had a non-vector coefficient.");
-      state.gridFunc().ProjectCoefficient(**vec_coef, dof_list);  // Deref ptr-to-result, then shared_ptr
-    } else {
-      // If it is only a single component, project the scalar
-      auto scalar_coef = std::get_if<std::shared_ptr<mfem::Coefficient>>(&coef_);
-      SLIC_ASSERT_MSG(scalar_coef,
-                      "Essential boundary condition contained a single component but had a non-scalar coefficient.");
-      const int component = (vdim == 1) ? 0 : component_;
-      state.gridFunc().ProjectCoefficient(**scalar_coef, dof_list, component);
-=======
     // the only reason to store a VectorCoefficient is to act on all components
     if (is_vector_valued(coef_)) {
       auto vec_coef = std::get<std::shared_ptr<mfem::VectorCoefficient>>(coef_);
@@ -79,7 +63,6 @@
       // a single component of a vector-valued function
       auto scalar_coef = std::get<std::shared_ptr<mfem::Coefficient>>(coef_);
       state.gridFunc().ProjectCoefficient(*scalar_coef, dof_list, std::max(0, component_));
->>>>>>> bac04a96
     }
   }
 }
