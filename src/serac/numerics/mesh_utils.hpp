--- conflicted
+++ resolved
@@ -114,19 +114,16 @@
  * @param[in] inner_radius inner radius the radius of the cylindrical shell
  * @param[in] outer_radius ouer radius the radius of the cylindrical shell
  * @param[in] height the number of elements in the z-direction
-<<<<<<< HEAD
- * @param[in] comm the MPI communicator to build the parmesh on
-=======
  * @param[in] total_angle the angle in radians over which to generate the portion of an extruded cylinder
  * @param[in] sectors the number of starting sectors in the hollow cylinder
->>>>>>> 10f0c373
+ * @param[in] comm the MPI communicator to build the parmesh on
  *
  * @return A shared_ptr containing the constructed mesh
  */
 std::shared_ptr<mfem::ParMesh> buildHollowCylinderMesh(int radial_refinement, int elements_lengthwise,
                                                        double inner_radius, double outer_radius, double height,
                                                        double total_angle = M_PI, int sectors = 8,
-                                                       const MPI_Comm = MPI_COMM_WORLD);
+                                                       const MPI_Comm comm = MPI_COMM_WORLD);
 
 /**
  * @brief Constructs a 2D MFEM mesh of a ring
