// Copyright (c) 2019-2021, Lawrence Livermore National Security, LLC and
// other Serac Project Developers. See the top-level LICENSE file for
// details.
//
// SPDX-License-Identifier: (BSD-3-Clause)

/**
 * @file mesh_utils.hpp
 *
 * @brief This file contains helper functions for importing and managing
 *        various mesh objects.
 */

#pragma once

#include <memory>
#include <variant>
#include "mfem.hpp"

#include "serac/infrastructure/input.hpp"

/**
 * The Serac namespace
 */
namespace serac {
/**
 * @brief Constructs an MFEM parallel mesh from a file and refines it
 *
 * This opens and reads an external mesh file and constructs a parallel
 * MFEM ParMesh object. The mesh will be refined both serially and
 * in parallel as requested
 *
 * @param[in] mesh_file The mesh file to open
 * @param[in] refine_serial The number of serial refinements
 * @param[in] refine_parallel The number of parallel refinements
<<<<<<< HEAD
 * @param[in] MPI_Comm The MPI communicator
 * @return A unique_ptr containing the constructed and refined parallel mesh object
=======
 * @param[in] comm The MPI communicator
 * @return A shared_ptr containing the constructed and refined parallel mesh object
>>>>>>> 834223e3
 */
std::unique_ptr<mfem::ParMesh> buildMeshFromFile(const std::string& mesh_file, const int refine_serial = 0,
                                                 const int refine_parallel = 0, const MPI_Comm comm = MPI_COMM_WORLD);

/**
 * @brief Constructs a 2D MFEM mesh of a unit disk, centered at the origin
 *
 * This routine creates a mesh by refining a coarse disk mesh until the
 * number of elements is as close as possible to the user-specified number of elements
 *
<<<<<<< HEAD
 * @param[in] approx_number_of_elements
 * @return A unique_ptr containing the constructed mesh
=======
 * @param[in] approx_number_of_elements The appoximate number of elements
 * @param[in] comm The MPI communicator to build the parmesh on
 * @return A shared_ptr containing the constructed mesh
>>>>>>> 834223e3
 */
std::unique_ptr<mfem::ParMesh> buildDiskMesh(int approx_number_of_elements, const MPI_Comm comm = MPI_COMM_WORLD);

/**
 * @brief Constructs a 3D MFEM mesh of a unit ball, centered at the origin
 *
 * This routine creates a mesh by refining a coarse ball mesh until the
 * number of elements is as close as possible to the user-specified number of elements
 *
<<<<<<< HEAD
 * @param[in] approx_number_of_elements
 * @return A unique_ptr containing the constructed mesh
=======
 * @param[in] approx_number_of_elements Approximate number of elements
 * @param[in] comm The MPI communicator to build the parmesh on
 * @return A shared_ptr containing the constructed mesh
>>>>>>> 834223e3
 */
std::unique_ptr<mfem::ParMesh> buildBallMesh(int approx_number_of_elements, const MPI_Comm comm = MPI_COMM_WORLD);

/**
 * @brief Constructs a 2D MFEM mesh of a rectangle
 *
 * @param[in] elements_in_x the number of elements in the x-direction
 * @param[in] elements_in_y the number of elements in the y-direction
 * @param[in] size_x Overall size in the x-direction
 * @param[in] size_y Overall size in the y-direction
<<<<<<< HEAD
 * @return A unique_ptr containing the constructed mesh
=======
 * @param[in] comm The MPI communicator to build the parmesh on
 * @return A shared_ptr containing the constructed mesh
>>>>>>> 834223e3
 */
std::unique_ptr<mfem::ParMesh> buildRectangleMesh(int elements_in_x, int elements_in_y, double size_x = 1.,
                                                  double size_y = 1., const MPI_Comm comm = MPI_COMM_WORLD);

/**
 * @brief Constructs a 3D MFEM mesh of a cuboid
 *
 * @param[in] elements_in_x the number of elements in the x-direction
 * @param[in] elements_in_y the number of elements in the y-direction
 * @param[in] elements_in_z the number of elements in the z-direction
 * @param[in] size_x Overall size in the x-direction
 * @param[in] size_y Overall size in the y-direction
 * @param[in] size_z Overall size in the z-direction
<<<<<<< HEAD
 * @param[in] MPI_Comm MPI Communicator
 * @return A unique_ptr containing the constructed mesh
=======
 * @param[in] comm MPI Communicator
 * @return A shared_ptr containing the constructed mesh
>>>>>>> 834223e3
 */
std::unique_ptr<mfem::ParMesh> buildCuboidMesh(int elements_in_x, int elements_in_y, int elements_in_z,
                                               double size_x = 1., double size_y = 1., double size_z = 1.,
                                               const MPI_Comm comm = MPI_COMM_WORLD);

/**
 * @brief Constructs a 3D MFEM mesh of a cylinder
 *
 * @param[in] radial_refinement the number of times to apply uniform mesh refinement to the cross section
 * @param[in] elements_lengthwise the number of elements in the z-direction
 * @param[in] radius the radius of the cylinder
 * @param[in] height the number of elements in the z-direction
 * @param[in] comm the MPI communicator to build the parmesh on
 *
 * @return A shared_ptr containing the constructed mesh
 */
std::shared_ptr<mfem::ParMesh> buildCylinderMesh(int radial_refinement, int elements_lengthwise, double radius,
                                                 double height, const MPI_Comm comm = MPI_COMM_WORLD);

/**
 * @brief Constructs a 3D MFEM mesh of a hollow cylinder
 *
 * @param[in] radial_refinement the number of times to apply uniform mesh refinement to the cross section
 * @param[in] elements_lengthwise the number of elements in the z-direction
 * @param[in] inner_radius inner radius the radius of the cylindrical shell
 * @param[in] outer_radius ouer radius the radius of the cylindrical shell
 * @param[in] height the number of elements in the z-direction
 * @param[in] total_angle the angle in radians over which to generate the portion of an extruded cylinder
 * @param[in] sectors the number of starting sectors in the hollow cylinder
 * @param[in] comm the MPI communicator to build the parmesh on
 *
 * @return A shared_ptr containing the constructed mesh
 */
std::shared_ptr<mfem::ParMesh> buildHollowCylinderMesh(int radial_refinement, int elements_lengthwise,
                                                       double inner_radius, double outer_radius, double height,
                                                       double total_angle = M_PI, int sectors = 8,
                                                       const MPI_Comm comm = MPI_COMM_WORLD);

/**
 * @brief Constructs a 2D MFEM mesh of a ring
 *
 * @param[in] radial_refinement the number of times to apply uniform mesh refinement to the cross section
 * @param[in] inner inner radius the radius of the cylindrical shell
 * @param[in] outer ouer radius the radius of the cylindrical shell
 * @param[in] total_angle the angle in radians over which to generate the portion of an extruded cylinder
 * @param[in] sectors the number of starting sectors in the hollow cylinder
 *
 * @return A shared_ptr containing the constructed mesh
 */
std::shared_ptr<mfem::ParMesh> buildRingMesh(int radial_refinement, double inner_radius, double outer_radius,
                                             double total_angle = M_PI, int sectors = 8,
                                             const MPI_Comm = MPI_COMM_WORLD);

/**
 * @brief Mesh related input options
 *
 */
namespace mesh {

/**
 * @brief Input options for meshes read from files
 *
 */
struct FileInputOptions {
  /**
   * @brief Input file parameters specific to this class
   *
   * @param[in] table Inlet's SchemaCreator that input files will be added to
   **/
  static void defineInputFileSchema(axom::inlet::Table& table);

  /**
   * @brief The relative path for the mesh file
   *
   */
  std::string relative_mesh_file_name;
};

/**
 * @brief Input options for generated meshes
 *
 */
struct GenerateInputOptions {
  /**
   * @brief Input file parameters for mesh generation
   *
   * @param[in] table Inlet's SchemaCreator that input files will be added to
   **/
  static void defineInputFileSchema(axom::inlet::Table& table);

  /**
   * @brief The number of elements in each direction
   *
   */
  std::vector<int> elements;

  /**
   * @brief The physical size in each direction
   *
   */
  std::vector<double> overall_size;
};

/**
 * @brief Container for the mesh input options
 *
 */
struct InputOptions {
  /**
   * @brief Input file parameters for mesh generation
   *
   * @param[in] table Inlet's SchemaCreator that input files will be added to
   **/
  static void defineInputFileSchema(axom::inlet::Table& table);

  /**
   * @brief The mesh input options (either file or generated)
   *
   */
  std::variant<FileInputOptions, GenerateInputOptions> extra_options;

  /**
   * @brief The number of serial refinement levels
   *
   */
  int ser_ref_levels;

  /**
   * @brief The number of parallel refinement levels
   *
   */
  int par_ref_levels;
};

}  // namespace mesh

/**
 * @brief Constructs a 3D MFEM mesh of a cuboid
 *
<<<<<<< HEAD
 * @param[in] extra_options Cuboid Mesh Options
 * @param[in] MPI_Comm MPI Communicator
 * @return A unique_ptr containing the constructed mesh
=======
 * @param[in] options Cuboid Mesh Options
 * @param[in] comm MPI Communicator
 * @return A shared_ptr containing the constructed mesh
>>>>>>> 834223e3
 */
std::unique_ptr<mfem::ParMesh> buildCuboidMesh(serac::mesh::GenerateInputOptions& options,
                                               const MPI_Comm                     comm = MPI_COMM_WORLD);

/**
 * @brief Constructs a 2D MFEM mesh of a rectangle
 *
<<<<<<< HEAD
 * @param[in] extra_options Rectangle Mesh Options
 * @param[in] MPI_Comm MPI Communicator
 * @return A unique_ptr containing the constructed mesh
=======
 * @param[in] options Rectangle Mesh Options
 * @param[in] comm MPI Communicator
 * @return A shared_ptr containing the constructed mesh
>>>>>>> 834223e3
 */
std::unique_ptr<mfem::ParMesh> buildRectangleMesh(serac::mesh::GenerateInputOptions& options,
                                                  const MPI_Comm                     comm = MPI_COMM_WORLD);

}  // namespace serac

/**
 * @brief Prototype the specialization for Inlet parsing
 *
 * @tparam The object to be created by inlet
 */
template <>
struct FromInlet<serac::mesh::InputOptions> {
  serac::mesh::InputOptions operator()(const axom::inlet::Table& base);
};<|MERGE_RESOLUTION|>--- conflicted
+++ resolved
@@ -33,13 +33,8 @@
  * @param[in] mesh_file The mesh file to open
  * @param[in] refine_serial The number of serial refinements
  * @param[in] refine_parallel The number of parallel refinements
-<<<<<<< HEAD
- * @param[in] MPI_Comm The MPI communicator
+ * @param[in] comm The MPI communicator
  * @return A unique_ptr containing the constructed and refined parallel mesh object
-=======
- * @param[in] comm The MPI communicator
- * @return A shared_ptr containing the constructed and refined parallel mesh object
->>>>>>> 834223e3
  */
 std::unique_ptr<mfem::ParMesh> buildMeshFromFile(const std::string& mesh_file, const int refine_serial = 0,
                                                  const int refine_parallel = 0, const MPI_Comm comm = MPI_COMM_WORLD);
@@ -50,14 +45,9 @@
  * This routine creates a mesh by refining a coarse disk mesh until the
  * number of elements is as close as possible to the user-specified number of elements
  *
-<<<<<<< HEAD
- * @param[in] approx_number_of_elements
- * @return A unique_ptr containing the constructed mesh
-=======
  * @param[in] approx_number_of_elements The appoximate number of elements
  * @param[in] comm The MPI communicator to build the parmesh on
- * @return A shared_ptr containing the constructed mesh
->>>>>>> 834223e3
+ * @return A unique_ptr containing the constructed mesh
  */
 std::unique_ptr<mfem::ParMesh> buildDiskMesh(int approx_number_of_elements, const MPI_Comm comm = MPI_COMM_WORLD);
 
@@ -67,14 +57,9 @@
  * This routine creates a mesh by refining a coarse ball mesh until the
  * number of elements is as close as possible to the user-specified number of elements
  *
-<<<<<<< HEAD
- * @param[in] approx_number_of_elements
- * @return A unique_ptr containing the constructed mesh
-=======
  * @param[in] approx_number_of_elements Approximate number of elements
  * @param[in] comm The MPI communicator to build the parmesh on
- * @return A shared_ptr containing the constructed mesh
->>>>>>> 834223e3
+ * @return A unique_ptr containing the constructed mesh
  */
 std::unique_ptr<mfem::ParMesh> buildBallMesh(int approx_number_of_elements, const MPI_Comm comm = MPI_COMM_WORLD);
 
@@ -85,12 +70,8 @@
  * @param[in] elements_in_y the number of elements in the y-direction
  * @param[in] size_x Overall size in the x-direction
  * @param[in] size_y Overall size in the y-direction
-<<<<<<< HEAD
- * @return A unique_ptr containing the constructed mesh
-=======
  * @param[in] comm The MPI communicator to build the parmesh on
- * @return A shared_ptr containing the constructed mesh
->>>>>>> 834223e3
+ * @return A unique_ptr containing the constructed mesh
  */
 std::unique_ptr<mfem::ParMesh> buildRectangleMesh(int elements_in_x, int elements_in_y, double size_x = 1.,
                                                   double size_y = 1., const MPI_Comm comm = MPI_COMM_WORLD);
@@ -104,13 +85,8 @@
  * @param[in] size_x Overall size in the x-direction
  * @param[in] size_y Overall size in the y-direction
  * @param[in] size_z Overall size in the z-direction
-<<<<<<< HEAD
- * @param[in] MPI_Comm MPI Communicator
- * @return A unique_ptr containing the constructed mesh
-=======
  * @param[in] comm MPI Communicator
- * @return A shared_ptr containing the constructed mesh
->>>>>>> 834223e3
+ * @return A unique_ptr containing the constructed mesh
  */
 std::unique_ptr<mfem::ParMesh> buildCuboidMesh(int elements_in_x, int elements_in_y, int elements_in_z,
                                                double size_x = 1., double size_y = 1., double size_z = 1.,
@@ -125,9 +101,9 @@
  * @param[in] height the number of elements in the z-direction
  * @param[in] comm the MPI communicator to build the parmesh on
  *
- * @return A shared_ptr containing the constructed mesh
- */
-std::shared_ptr<mfem::ParMesh> buildCylinderMesh(int radial_refinement, int elements_lengthwise, double radius,
+ * @return A unique_ptr containing the constructed mesh
+ */
+std::unique_ptr<mfem::ParMesh> buildCylinderMesh(int radial_refinement, int elements_lengthwise, double radius,
                                                  double height, const MPI_Comm comm = MPI_COMM_WORLD);
 
 /**
@@ -142,9 +118,9 @@
  * @param[in] sectors the number of starting sectors in the hollow cylinder
  * @param[in] comm the MPI communicator to build the parmesh on
  *
- * @return A shared_ptr containing the constructed mesh
- */
-std::shared_ptr<mfem::ParMesh> buildHollowCylinderMesh(int radial_refinement, int elements_lengthwise,
+ * @return A unique_ptr containing the constructed mesh
+ */
+std::unique_ptr<mfem::ParMesh> buildHollowCylinderMesh(int radial_refinement, int elements_lengthwise,
                                                        double inner_radius, double outer_radius, double height,
                                                        double total_angle = M_PI, int sectors = 8,
                                                        const MPI_Comm comm = MPI_COMM_WORLD);
@@ -158,9 +134,9 @@
  * @param[in] total_angle the angle in radians over which to generate the portion of an extruded cylinder
  * @param[in] sectors the number of starting sectors in the hollow cylinder
  *
- * @return A shared_ptr containing the constructed mesh
- */
-std::shared_ptr<mfem::ParMesh> buildRingMesh(int radial_refinement, double inner_radius, double outer_radius,
+ * @return A unique_ptr containing the constructed mesh
+ */
+std::unique_ptr<mfem::ParMesh> buildRingMesh(int radial_refinement, double inner_radius, double outer_radius,
                                              double total_angle = M_PI, int sectors = 8,
                                              const MPI_Comm = MPI_COMM_WORLD);
 
@@ -250,15 +226,9 @@
 /**
  * @brief Constructs a 3D MFEM mesh of a cuboid
  *
-<<<<<<< HEAD
- * @param[in] extra_options Cuboid Mesh Options
- * @param[in] MPI_Comm MPI Communicator
- * @return A unique_ptr containing the constructed mesh
-=======
  * @param[in] options Cuboid Mesh Options
  * @param[in] comm MPI Communicator
- * @return A shared_ptr containing the constructed mesh
->>>>>>> 834223e3
+ * @return A unique_ptr containing the constructed mesh
  */
 std::unique_ptr<mfem::ParMesh> buildCuboidMesh(serac::mesh::GenerateInputOptions& options,
                                                const MPI_Comm                     comm = MPI_COMM_WORLD);
@@ -266,15 +236,9 @@
 /**
  * @brief Constructs a 2D MFEM mesh of a rectangle
  *
-<<<<<<< HEAD
- * @param[in] extra_options Rectangle Mesh Options
- * @param[in] MPI_Comm MPI Communicator
- * @return A unique_ptr containing the constructed mesh
-=======
  * @param[in] options Rectangle Mesh Options
  * @param[in] comm MPI Communicator
- * @return A shared_ptr containing the constructed mesh
->>>>>>> 834223e3
+ * @return A unique_ptr containing the constructed mesh
  */
 std::unique_ptr<mfem::ParMesh> buildRectangleMesh(serac::mesh::GenerateInputOptions& options,
                                                   const MPI_Comm                     comm = MPI_COMM_WORLD);
