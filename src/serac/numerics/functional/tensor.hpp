// Copyright (c) 2019-2022, Lawrence Livermore National Security, LLC and
// other Serac Project Developers. See the top-level LICENSE file for
// details.
//
// SPDX-License-Identifier: (BSD-3-Clause)

/**
 * @file tensor.hpp
 *
 * @brief Implementation of the tensor class used by Functional
 */

#pragma once

#include "serac/infrastructure/accelerator.hpp"

<<<<<<< HEAD

=======
>>>>>>> 529f0b76
#include "serac/numerics/functional/dual.hpp"

#include "detail/metaprogramming.hpp"

namespace serac {

<<<<<<< HEAD
/// @cond
namespace detail {
template <typename T, typename i0_t>
SERAC_HOST_DEVICE constexpr const auto& get(const T& values, i0_t i0)
{
  return values[i0];
}

template <typename T, typename i0_t, typename i1_t>
SERAC_HOST_DEVICE constexpr const auto& get(const T& values, i0_t i0, i1_t i1)
{
  return values[i0][i1];
}

template <typename T, typename i0_t, typename i1_t, typename i2_t>
SERAC_HOST_DEVICE constexpr const auto& get(const T& values, i0_t i0, i1_t i1, i2_t i2)
{
  return values[i0][i1][i2];
}

template <typename T, typename i0_t, typename i1_t, typename i2_t, typename i3_t>
SERAC_HOST_DEVICE constexpr const auto& get(const T& values, i0_t i0, i1_t i1, i2_t i2, i3_t i3)
{
  return values[i0][i1][i2][i3];
}

template <typename T, typename i0_t, typename i1_t, typename i2_t, typename i3_t, typename i4_t>
SERAC_HOST_DEVICE constexpr const auto& get(const T& values, i0_t i0, i1_t i1, i2_t i2, i3_t i3, i4_t i4)
{
  return values[i0][i1][i2][i3][i4];
}

template <typename T, typename i0_t>
SERAC_HOST_DEVICE constexpr auto& get(T& values, i0_t i0)
{
  return values[i0];
}

template <typename T, typename i0_t, typename i1_t>
SERAC_HOST_DEVICE constexpr auto& get(T& values, i0_t i0, i1_t i1)
{
  return values[i0][i1];
}

template <typename T, typename i0_t, typename i1_t, typename i2_t>
SERAC_HOST_DEVICE constexpr auto& get(T& values, i0_t i0, i1_t i1, i2_t i2)
{
  return values[i0][i1][i2];
}

template <typename T, typename i0_t, typename i1_t, typename i2_t, typename i3_t>
SERAC_HOST_DEVICE constexpr auto& get(T& values, i0_t i0, i1_t i1, i2_t i2, i3_t i3)
{
  return values[i0][i1][i2][i3];
}

template <typename T, typename i0_t, typename i1_t, typename i2_t, typename i3_t, typename i4_t>
SERAC_HOST_DEVICE constexpr auto& get(T& values, i0_t i0, i1_t i1, i2_t i2, i3_t i3, i4_t i4)
{
  return values[i0][i1][i2][i3][i4];
}

template <int n>
using always_int = int;

}  // namespace detail
/// @endcond

/// @cond
=======
/**
 * @brief Arbitrary-rank tensor class
 * @tparam T The type stored at each index
 * @tparam n The dimensions of the tensor
 */
>>>>>>> 529f0b76
template <typename T, int... n>
struct tensor;

/// @cond
template <typename T, int m, int... n>
struct tensor<T, m, n...> {
  template <typename i_type>
  SERAC_HOST_DEVICE constexpr auto& operator()(i_type i)
  {
    return data[i];
  }
<<<<<<< HEAD

  template <typename... S>
  SERAC_HOST_DEVICE constexpr auto& operator()(S...) const
=======
  template <typename i_type>
  SERAC_HOST_DEVICE constexpr auto& operator()(i_type i) const
>>>>>>> 529f0b76
  {
    return data[i];
  }
  template <typename i_type, typename... jklm_type>
  SERAC_HOST_DEVICE constexpr auto& operator()(i_type i, jklm_type... jklm)
  {
    return data[i](jklm...);
  }
<<<<<<< HEAD

  template <typename S>
  SERAC_HOST_DEVICE constexpr auto& operator()(S) const
=======
  template <typename i_type, typename... jklm_type>
  SERAC_HOST_DEVICE constexpr auto& operator()(i_type i, jklm_type... jklm) const
>>>>>>> 529f0b76
  {
    return data[i](jklm...);
  }

<<<<<<< HEAD
  SERAC_HOST_DEVICE constexpr auto& operator[](int) { return value; };
  SERAC_HOST_DEVICE constexpr auto& operator[](int) const { return value; };
=======
  SERAC_HOST_DEVICE constexpr auto&       operator[](int i) { return data[i]; }
  SERAC_HOST_DEVICE constexpr const auto& operator[](int i) const { return data[i]; }
>>>>>>> 529f0b76

  tensor<T, n...> data[m];
};

template <typename T, int m>
struct tensor<T, m> {
  template <typename i_type>
  SERAC_HOST_DEVICE constexpr auto& operator()(i_type i)
  {
    return data[i];
  }
<<<<<<< HEAD

  template <typename S>
  SERAC_HOST_DEVICE constexpr auto& operator()(S, S) const
=======
  template <typename i_type>
  SERAC_HOST_DEVICE constexpr auto& operator()(i_type i) const
>>>>>>> 529f0b76
  {
    return data[i];
  }
  SERAC_HOST_DEVICE constexpr auto&       operator[](int i) { return data[i]; }
  SERAC_HOST_DEVICE constexpr const auto& operator[](int i) const { return data[i]; }

<<<<<<< HEAD
  SERAC_HOST_DEVICE constexpr auto& operator[](int) { return value; };
  SERAC_HOST_DEVICE constexpr auto& operator[](int) const { return value; };

  operator tensor<T, 1>() const { return value; }
  tensor() : value() {}
  tensor(T v) : value(v) {}
  tensor(tensor<T, 1> v) : value(v) {}

  tensor<T, 1> value;
};

template <typename T, int n>
struct tensor<T, n> {
  using type                     = T;
  static constexpr int ndim      = 1;
  static constexpr int first_dim = n;

  template <typename S>
  SERAC_HOST_DEVICE constexpr auto& operator()(S i)
=======
  template <int last_dimension = m, typename = typename std::enable_if<last_dimension == 1>::type>
  SERAC_HOST_DEVICE constexpr operator T()
>>>>>>> 529f0b76
  {
    return data[0];
  }

<<<<<<< HEAD
  template <typename S>
  SERAC_HOST_DEVICE constexpr auto& operator()(S i) const
=======
  template <int last_dimension = m, typename = typename std::enable_if<last_dimension == 1>::type>
  SERAC_HOST_DEVICE constexpr operator T() const
>>>>>>> 529f0b76
  {
    return data[0];
  }

<<<<<<< HEAD
  SERAC_HOST_DEVICE constexpr auto& operator[](int i) { return value[i]; };
  SERAC_HOST_DEVICE constexpr auto& operator[](int i) const { return value[i]; };
  T                                 value[n];
=======
  T data[m];
>>>>>>> 529f0b76
};
/// @endcond

/**
<<<<<<< HEAD
 * @brief Arbitrary-rank tensor class
 * @tparam T The scalar type of the tensor
 * @tparam first The leading dimension of the tensor
 * @tparam last The parameter pack of the remaining dimensions
 */
template <typename T, int first, int... rest>
struct tensor<T, first, rest...> {
  /**
   * @brief The scalar type
   */
  using type = T;
  /**
   * @brief The rank of the tensor
   */
  static constexpr int ndim = 1 + sizeof...(rest);
  /**
   * @brief The array of dimensions containing the shape (not the data itself)
   * Similar to numpy.ndarray.shape
   */
  static constexpr int first_dim = first;

  /**
   * @brief Retrieves the sub-tensor corresponding to the indices provided in the pack @a i
   * @param[in] i The pack of indices
   */
  template <typename... S>
  SERAC_HOST_DEVICE constexpr auto& operator()(S... i)
  {
    // FIXME: Compile-time check for <= 4 indices??
    return detail::get(value, i...);
  };
  /// @overload
  template <typename... S>
  SERAC_HOST_DEVICE constexpr const auto& operator()(S... i) const
  {
    return detail::get(value, i...);
  };

  /**
   * @brief Retrieves the "row" of the tensor corresponding to index @a i
   * @param[in] i The index to retrieve a rank - 1 tensor from
   */
  SERAC_HOST_DEVICE constexpr auto& operator[](int i) { return value[i]; };
  /// @overload
  SERAC_HOST_DEVICE constexpr auto& operator[](int i) const { return value[i]; };

  /**
   * @brief The actual tensor data
   */
  tensor<T, rest...> value[first];
};

/**
=======
>>>>>>> 529f0b76
 * @brief class template argument deduction guide for type `tensor`.
 *
 * @note this lets users write
 * \code{.cpp} tensor A = {{0.0, 1.0, 2.0}}; \endcode
 * instead of explicitly writing the template parameters
 * \code{.cpp} tensor< double, 3 > A = {{1.0, 2.0, 3.0}}; \endcode
 */
template <typename T, int n1>
tensor(const T (&data)[n1]) -> tensor<T, n1>;

/**
 * @brief class template argument deduction guide for type `tensor`.
 *
 * @note this lets users write
 * \code{.cpp} tensor A = {{{1.0, 2.0, 3.0}, {4.0, 5.0, 6.0}, {7.0, 8.0, 9.0}}}; \endcode
 * instead of explicitly writing the template parameters
 * \code{.cpp} tensor< double, 3, 3 > A = {{{1.0, 2.0, 3.0}, {4.0, 5.0, 6.0}, {7.0, 8.0, 9.0}}}; \endcode
 */
template <typename T, int n1, int n2>
tensor(const T (&data)[n1][n2]) -> tensor<T, n1, n2>;

/**
 * @brief A sentinel struct for eliding no-op tensor operations
 */
struct zero {
  /** @brief `zero` is implicitly convertible to double with value 0.0 */
  SERAC_HOST_DEVICE operator double() { return 0.0; }

  /** @brief `zero` is implicitly convertible to a tensor of any shape */
  template <typename T, int... n>
  SERAC_HOST_DEVICE operator tensor<T, n...>()
  {
    return tensor<T, n...>{};
  }

  /** @brief `zero` can be accessed like a multidimensional array */
  template <typename... T>
  SERAC_HOST_DEVICE auto operator()(T...)
  {
    return zero{};
  }

  /** @brief anything assigned to `zero` does not change its value and returns `zero` */
  template <typename T>
  SERAC_HOST_DEVICE auto operator=(T)
  {
    return zero{};
  }
};

/** @brief checks if a type is `zero` */
template <typename T>
struct is_zero : std::false_type {
};

/** @overload */
template <>
struct is_zero<zero> : std::true_type {
};

/** @brief the sum of two `zero`s is `zero` */
SERAC_HOST_DEVICE constexpr auto operator+(zero, zero) { return zero{}; }

/** @brief the sum of `zero` with something non-`zero` just returns the other value */
template <typename T>
SERAC_HOST_DEVICE constexpr auto operator+(zero, T other)
{
  return other;
}

/** @brief the sum of `zero` with something non-`zero` just returns the other value */
template <typename T>
SERAC_HOST_DEVICE constexpr auto operator+(T other, zero)
{
  return other;
}

/////////////////////////////////////////////////

/** @brief the unary negation of `zero` is `zero` */
SERAC_HOST_DEVICE constexpr auto operator-(zero) { return zero{}; }

/** @brief the difference of two `zero`s is `zero` */
SERAC_HOST_DEVICE constexpr auto operator-(zero, zero) { return zero{}; }

/** @brief the difference of `zero` with something else is the unary negation of the other thing */
template <typename T>
SERAC_HOST_DEVICE constexpr auto operator-(zero, T other)
{
  return -other;
}

/** @brief the difference of something else with `zero` is the other thing itself */
template <typename T>
SERAC_HOST_DEVICE constexpr auto operator-(T other, zero)
{
  return other;
}

/////////////////////////////////////////////////

/** @brief the product of two `zero`s is `zero` */
SERAC_HOST_DEVICE constexpr auto operator*(zero, zero) { return zero{}; }

/** @brief the product `zero` with something else is also `zero` */
template <typename T>
SERAC_HOST_DEVICE constexpr auto operator*(zero, T /*other*/)
{
  return zero{};
}

/** @brief the product `zero` with something else is also `zero` */
template <typename T>
SERAC_HOST_DEVICE constexpr auto operator*(T /*other*/, zero)
{
  return zero{};
}

/** @brief `zero` divided by something is `zero` */
template <typename T>
SERAC_HOST_DEVICE constexpr auto operator/(zero, T /*other*/)
{
  return zero{};
}

/// @brief Get a human-readable compiler error when you try to divide by zero
template <typename T>
void operator/(T, zero)
{
  static_assert(::detail::always_false<T>{}, "Error: Can't divide by zero!");
}

/** @brief `zero` plus `zero` is `zero` */
SERAC_HOST_DEVICE constexpr auto operator+=(zero, zero) { return zero{}; }

/** @brief `zero` minus `zero` is `zero` */
SERAC_HOST_DEVICE constexpr auto operator-=(zero, zero) { return zero{}; }

/** @brief let `zero` be accessed like a tuple */
template <int i>
SERAC_HOST_DEVICE zero& get(zero& x)
{
  return x;
}

/** @brief let `zero` be accessed like a tuple */
template <int i>
SERAC_HOST_DEVICE zero get(const zero&)
{
  return zero{};
}

/** @brief the dot product of anything with `zero` is `zero` */
template <typename T>
SERAC_HOST_DEVICE zero dot(const T&, zero)
{
  return zero{};
}

/** @brief the dot product of anything with `zero` is `zero` */
template <typename T>
SERAC_HOST_DEVICE zero dot(zero, const T&)
{
  return zero{};
}

/**
 * @brief Removes 1s from tensor dimensions
 * For example, a tensor<T, 1, 10> is equivalent to a tensor<T, 10>
 * @tparam T The scalar type of the tensor
 * @tparam n1 The first dimension
 * @tparam n2 The second dimension
 */
template <typename T, int n1, int n2 = 1>
using reduced_tensor = std::conditional_t<
    (n1 == 1 && n2 == 1), double,
    std::conditional_t<n1 == 1, tensor<T, n2>, std::conditional_t<n2 == 1, tensor<T, n1>, tensor<T, n1, n2>>>>;

/**
 * @brief Creates a tensor given the dimensions in a @p std::integer_sequence
 * @see std::integer_sequence
 * @tparam n The parameter pack of integer dimensions
 */
template <typename T, int... n>
SERAC_HOST_DEVICE constexpr auto tensor_with_shape(std::integer_sequence<int, n...>)
{
  return tensor<T, n...>{};
}

/**
 * @brief Creates a tensor of requested dimension by subsequent calls to a functor
 * Can be thought of as analogous to @p std::transform in that the set of possible
 * indices for dimensions @p n are transformed into the values of the tensor by @a f
 * @tparam lambda_type The type of the functor
 * @param[in] f The functor to generate the tensor values from
 *
 * @note the different cases of 0D, 1D, 2D, 3D, and 4D are implemented separately
 *       to work around a limitation in nvcc involving __host__ __device__ lambdas with `auto` parameters.
 */
SERAC_SUPPRESS_NVCC_HOSTDEVICE_WARNING
template <typename lambda_type>
SERAC_HOST_DEVICE constexpr auto make_tensor(lambda_type f)
{
  using T = decltype(f());
  return tensor<T>{f()};
}

/**
 * @brief Creates a tensor of requested dimension by subsequent calls to a functor
 *
 * @tparam n1 The dimension of the tensor
 * @tparam lambda_type The type of the functor
 * @param[in] f The functor to generate the tensor values from
 * @pre @a f must accept @p n1 arguments of type @p int
 *
 * @note the different cases of 0D, 1D, 2D, 3D, and 4D are implemented separately
 *       to work around a limitation in nvcc involving __host__ __device__ lambdas with `auto` parameters.
 */
SERAC_SUPPRESS_NVCC_HOSTDEVICE_WARNING
template <int n1, typename lambda_type>
SERAC_HOST_DEVICE constexpr auto make_tensor(lambda_type f)
{
  using T = decltype(f(n1));
  tensor<T, n1> A{};
  for (int i = 0; i < n1; i++) {
    A(i) = f(i);
  }
  return A;
}

/**
 * @brief Creates a tensor of requested dimension by subsequent calls to a functor
 *
 * @tparam n1 The first dimension of the tensor
 * @tparam n2 The second dimension of the tensor
 * @tparam lambda_type The type of the functor
 * @param[in] f The functor to generate the tensor values from
 * @pre @a f must accept @p n1 x @p n2 arguments of type @p int
 *
 * @note the different cases of 0D, 1D, 2D, 3D, and 4D are implemented separately
 *       to work around a limitation in nvcc involving __host__ __device__ lambdas with `auto` parameters.
 */
SERAC_SUPPRESS_NVCC_HOSTDEVICE_WARNING
template <int n1, int n2, typename lambda_type>
SERAC_HOST_DEVICE constexpr auto make_tensor(lambda_type f)
{
  using T = decltype(f(n1, n2));
  tensor<T, n1, n2> A{};
  for (int i = 0; i < n1; i++) {
    for (int j = 0; j < n2; j++) {
      A(i, j) = f(i, j);
    }
  }
  return A;
}

/**
 * @brief Creates a tensor of requested dimension by subsequent calls to a functor
 *
 * @tparam n1 The first dimension of the tensor
 * @tparam n2 The second dimension of the tensor
 * @tparam n3 The third dimension of the tensor
 * @tparam lambda_type The type of the functor
 * @param[in] f The functor to generate the tensor values from
 * @pre @a f must accept @p n1 x @p n2 x @p n3 arguments of type @p int
 *
 * @note the different cases of 0D, 1D, 2D, 3D, and 4D are implemented separately
 *       to work around a limitation in nvcc involving __host__ __device__ lambdas with `auto` parameters.
 */
SERAC_SUPPRESS_NVCC_HOSTDEVICE_WARNING
template <int n1, int n2, int n3, typename lambda_type>
SERAC_HOST_DEVICE constexpr auto make_tensor(lambda_type f)
{
  using T = decltype(f(n1, n2, n3));
  tensor<T, n1, n2, n3> A{};
  for (int i = 0; i < n1; i++) {
    for (int j = 0; j < n2; j++) {
      for (int k = 0; k < n3; k++) {
        A(i, j, k) = f(i, j, k);
      }
    }
  }
  return A;
}

/**
 * @brief Creates a tensor of requested dimension by subsequent calls to a functor
 *
 * @tparam n1 The first dimension of the tensor
 * @tparam n2 The second dimension of the tensor
 * @tparam n3 The third dimension of the tensor
 * @tparam n4 The fourth dimension of the tensor
 * @tparam lambda_type The type of the functor
 * @param[in] f The functor to generate the tensor values from
 * @pre @a f must accept @p n1 x @p n2 x @p n3 x @p n4 arguments of type @p int
 *
 * @note the different cases of 0D, 1D, 2D, 3D, and 4D are implemented separately
 *       to work around a limitation in nvcc involving __host__ __device__ lambdas with `auto` parameters.
 */
SERAC_SUPPRESS_NVCC_HOSTDEVICE_WARNING
template <int n1, int n2, int n3, int n4, typename lambda_type>
SERAC_HOST_DEVICE constexpr auto make_tensor(lambda_type f)
{
  using T = decltype(f(n1, n2, n3, n4));
  tensor<T, n1, n2, n3, n4> A{};
  for (int i = 0; i < n1; i++) {
    for (int j = 0; j < n2; j++) {
      for (int k = 0; k < n3; k++) {
        for (int l = 0; l < n4; l++) {
          A(i, j, k, l) = f(i, j, k, l);
        }
      }
    }
  }
  return A;
}

/**
 * @brief return the sum of two tensors
 * @tparam S the underlying type of the lefthand argument
 * @tparam T the underlying type of the righthand argument
 * @tparam n integers describing the tensor shape
 * @param[in] A The lefthand operand
 * @param[in] B The righthand operand
 */
template <typename S, typename T, int m, int... n>
SERAC_HOST_DEVICE constexpr auto operator+(const tensor<S, m, n...>& A, const tensor<T, m, n...>& B)
{
  tensor<decltype(S{} + T{}), m, n...> C{};
  for (int i = 0; i < m; i++) {
    C[i] = A[i] + B[i];
  }
  return C;
}

/**
 * @brief return the unary negation of a tensor
 * @tparam T the underlying type of the righthand argument
 * @tparam n integers describing the tensor shape
 * @param[in] A The tensor to negate
 */
template <typename T, int m, int... n>
SERAC_HOST_DEVICE constexpr auto operator-(const tensor<T, m, n...>& A)
{
  tensor<T, m, n...> B{};
  for (int i = 0; i < m; i++) {
    B[i] = -A[i];
  }
  return B;
}

/**
 * @brief return the difference of two tensors
 * @tparam S the underlying type of the lefthand argument
 * @tparam T the underlying type of the righthand argument
 * @tparam n integers describing the tensor shape
 * @param[in] A The lefthand operand
 * @param[in] B The righthand operand
 */
template <typename S, typename T, int m, int... n>
SERAC_HOST_DEVICE constexpr auto operator-(const tensor<S, m, n...>& A, const tensor<T, m, n...>& B)
{
  tensor<decltype(S{} + T{}), m, n...> C{};
  for (int i = 0; i < m; i++) {
    C[i] = A[i] - B[i];
  }
  return C;
}

/**
 * @brief multiply a tensor by a scalar value
 * @tparam S the scalar value type. Must be arithmetic (e.g. float, double, int) or a dual number
 * @tparam T the underlying type of the tensor (righthand) argument
 * @tparam n integers describing the tensor shape
 * @param[in] scale The scaling factor
 * @param[in] A The tensor to be scaled
 */
template <typename S, typename T, int m, int... n,
          typename = std::enable_if_t<std::is_arithmetic_v<S> || is_dual_number<S>::value>>
SERAC_HOST_DEVICE constexpr auto operator*(S scale, const tensor<T, m, n...>& A)
{
  tensor<decltype(S{} * T{}), m, n...> C{};
  for (int i = 0; i < m; i++) {
    C[i] = scale * A[i];
  }
  return C;
}

/**
 * @brief multiply a tensor by a scalar value
 * @tparam S the scalar value type. Must be arithmetic (e.g. float, double, int) or a dual number
 * @tparam T the underlying type of the tensor (righthand) argument
 * @tparam n integers describing the tensor shape
 * @param[in] A The tensor to be scaled
 * @param[in] scale The scaling factor
 */
template <typename S, typename T, int m, int... n,
          typename = std::enable_if_t<std::is_arithmetic_v<S> || is_dual_number<S>::value>>
SERAC_HOST_DEVICE constexpr auto operator*(const tensor<T, m, n...>& A, S scale)
{
  tensor<decltype(T{} * S{}), m, n...> C{};
  for (int i = 0; i < m; i++) {
    C[i] = A[i] * scale;
  }
  return C;
}

/**
 * @brief divide a scalar by each element in a tensor
 * @tparam S the scalar value type. Must be arithmetic (e.g. float, double, int) or a dual number
 * @tparam T the underlying type of the tensor (righthand) argument
 * @tparam n integers describing the tensor shape
 * @param[in] scale The numerator
 * @param[in] A The tensor of denominators
 */
template <typename S, typename T, int m, int... n,
          typename = std::enable_if_t<std::is_arithmetic_v<S> || is_dual_number<S>::value>>
<<<<<<< HEAD
SERAC_HOST_DEVICE constexpr auto operator/(S scale, const tensor<T, n...>& A)
=======
SERAC_HOST_DEVICE constexpr auto operator/(S scale, const tensor<T, m, n...>& A)
>>>>>>> 529f0b76
{
  tensor<decltype(S{} * T{}), n...> C{};
  for (int i = 0; i < m; i++) {
    C[i] = scale / A[i];
  }
  return C;
}

/**
 * @brief divide a tensor by a scalar
 * @tparam S the scalar value type. Must be arithmetic (e.g. float, double, int) or a dual number
 * @tparam T the underlying type of the tensor (righthand) argument
 * @tparam n integers describing the tensor shape
 * @param[in] A The tensor of numerators
 * @param[in] scale The denominator
 */
template <typename S, typename T, int m, int... n,
          typename = std::enable_if_t<std::is_arithmetic_v<S> || is_dual_number<S>::value>>
<<<<<<< HEAD
SERAC_HOST_DEVICE constexpr auto operator/(const tensor<T, n...>& A, S scale)
=======
SERAC_HOST_DEVICE constexpr auto operator/(const tensor<T, m, n...>& A, S scale)
>>>>>>> 529f0b76
{
  tensor<decltype(T{} * S{}), m, n...> C{};
  for (int i = 0; i < m; i++) {
    C[i] = A[i] / scale;
  }
  return C;
}

/**
 * @brief compound assignment (+) on tensors
 * @tparam S the underlying type of the tensor (lefthand) argument
 * @tparam T the underlying type of the tensor (righthand) argument
 * @tparam n integers describing the tensor shape
 * @param[in] A The lefthand tensor
 * @param[in] B The righthand tensor
 */
<<<<<<< HEAD
template <typename S, typename T, int... n>
SERAC_HOST_DEVICE constexpr auto& operator+=(tensor<S, n...>& A, const tensor<T, n...>& B)
=======
template <typename S, typename T, int m, int... n>
SERAC_HOST_DEVICE constexpr auto& operator+=(tensor<S, m, n...>& A, const tensor<T, m, n...>& B)
>>>>>>> 529f0b76
{
  for (int i = 0; i < m; i++) {
    A[i] += B[i];
  }
  return A;
}

#if 0
/**
 * @brief compound assignment (+) on tensors
 * @tparam T the underlying type of the tensor argument
 * @param[in] A The lefthand tensor
 * @param[in] B The righthand tensor
 */
template <typename T>
SERAC_HOST_DEVICE constexpr auto& operator+=(tensor<T>& A, const T& B)
<<<<<<< HEAD
=======
{
  return A.data += B;
}
#endif

/**
 * @brief compound assignment (+) on tensors
 * @tparam T the underlying type of the tensor argument
 * @param[in] A The lefthand tensor
 * @param[in] B The righthand tensor
 */
template <typename T, int n>
SERAC_HOST_DEVICE constexpr auto& operator+=(tensor<T, n, 1>& A, const tensor<T, n>& B)
>>>>>>> 529f0b76
{
  for (int i = 0; i < n; i++) {
    A.data[i][0] += B[i];
  }
  return A;
}

/**
 * @brief compound assignment (+) on tensors
 * @tparam T the underlying type of the tensor argument
 * @param[in] A The lefthand tensor
 * @param[in] B The righthand tensor
 */
template <typename T>
SERAC_HOST_DEVICE constexpr auto& operator+=(tensor<T, 1>& A, const T& B)
{
  return A.data[0] += B;
}

/**
 * @brief compound assignment (+) on tensors
 * @tparam T the underlying type of the tensor argument
 * @param[in] A The lefthand tensor
 * @param[in] B The righthand tensor
 */
template <typename T>
SERAC_HOST_DEVICE constexpr auto& operator+=(tensor<T, 1, 1>& A, const T& B)
{
  return A.data[0][0] += B;
}

/**
 * @brief compound assignment (+) between a tensor and zero (no-op)
 * @tparam T the underlying type of the tensor (righthand) argument
 * @tparam n integers describing the tensor shape
 * @param[in] A The lefthand tensor
 */
template <typename T, int... n>
SERAC_HOST_DEVICE constexpr auto& operator+=(tensor<T, n...>& A, zero)
{
  return A;
}

/**
 * @brief compound assignment (-) on tensors
 * @tparam S the underlying type of the tensor (lefthand) argument
 * @tparam T the underlying type of the tensor (righthand) argument
 * @tparam n integers describing the tensor shape
 * @param[in] A The lefthand tensor
 * @param[in] B The righthand tensor
 */
<<<<<<< HEAD
template <typename S, typename T, int... n>
SERAC_HOST_DEVICE constexpr auto& operator-=(tensor<S, n...>& A, const tensor<T, n...>& B)
=======
template <typename S, typename T, int m, int... n>
SERAC_HOST_DEVICE constexpr auto& operator-=(tensor<S, m, n...>& A, const tensor<T, m, n...>& B)
>>>>>>> 529f0b76
{
  for (int i = 0; i < m; i++) {
    A[i] -= B[i];
  }
  return A;
}

/**
 * @brief compound assignment (-) between a tensor and zero (no-op)
 * @tparam T the underlying type of the tensor (righthand) argument
 * @tparam n integers describing the tensor shape
 * @param[in] A The lefthand tensor
 */
template <typename T, int... n>
SERAC_HOST_DEVICE constexpr auto& operator-=(tensor<T, n...>& A, zero)
{
  return A;
}

/**
<<<<<<< HEAD
 * @brief compute the outer product of two tensors
 * @tparam S the type of the lefthand argument
 * @tparam T the type of the righthand argument
 * @param[in] A The lefthand argument
 * @param[in] B The righthand argument
 *
 * @note this overload implements the special case where both arguments are scalars
 */
template <typename S, typename T>
SERAC_HOST_DEVICE constexpr auto outer(S A, T B)
{
  static_assert(std::is_arithmetic_v<S> && std::is_arithmetic_v<T>,
                "outer product types must be tensor or arithmetic_type");
  return A * B;
}

/**
 * @overload
 * @note this overload implements the case where the left argument is a scalar, and the right argument is a tensor
 */
template <typename S, typename T, int n>
SERAC_HOST_DEVICE constexpr auto outer(S A, tensor<T, n> B)
=======
 * @overload
 * @note this overload implements the case where the left argument is a scalar, and the right argument is a tensor
 */
template <typename T, int n>
SERAC_HOST_DEVICE constexpr auto outer(double A, tensor<T, n> B)
>>>>>>> 529f0b76
{
  tensor<decltype(double{} * T{}), n> AB{};
  for (int i = 0; i < n; i++) {
    AB[i] = A * B[i];
  }
  return AB;
}

/**
 * @overload
 * @note this overload implements the case where the left argument is a tensor, and the right argument is a scalar
 */
<<<<<<< HEAD
template <typename S, typename T, int m>
SERAC_HOST_DEVICE constexpr auto outer(const tensor<S, m>& A, T B)
=======
template <typename T, int m>
SERAC_HOST_DEVICE constexpr auto outer(const tensor<T, m>& A, double B)
>>>>>>> 529f0b76
{
  tensor<decltype(T{} * double{}), m> AB{};
  for (int i = 0; i < m; i++) {
    AB[i] = A[i] * B;
  }
  return AB;
}

/**
 * @overload
 * @note this overload implements the case where the left argument is `zero`, and the right argument is a tensor
 */
template <typename T, int n>
SERAC_HOST_DEVICE constexpr auto outer(zero, const tensor<T, n>&)
{
  return zero{};
}

/**
 * @overload
 * @note this overload implements the case where the left argument is a tensor, and the right argument is `zero`
 */
template <typename T, int n>
SERAC_HOST_DEVICE constexpr auto outer(const tensor<T, n>&, zero)
{
  return zero{};
}

/**
 * @overload
<<<<<<< HEAD
 * @note this overload implements the case where the left argument is a tensor, and the right argument is `zero`
 */
template <typename S, typename T, int m, int n>
SERAC_HOST_DEVICE constexpr auto outer(S A, const tensor<T, m, n>& B)
{
  static_assert(std::is_arithmetic_v<S>, "outer product types must be tensor or arithmetic_type");
  tensor<decltype(S{} * T{}), m, n> AB{};
  for (int i = 0; i < m; i++) {
    for (int j = 0; j < n; j++) {
      AB[i][j] = A * B[i][j];
    }
  }
  return AB;
}

/**
 * @overload
=======
>>>>>>> 529f0b76
 * @note this overload implements the case where both arguments are vectors
 */
template <typename S, typename T, int m, int n>
SERAC_HOST_DEVICE constexpr auto outer(const tensor<S, m>& A, const tensor<T, n>& B)
{
  tensor<decltype(S{} * T{}), m, n> AB{};
  for (int i = 0; i < m; i++) {
    for (int j = 0; j < n; j++) {
      AB[i][j] = A[i] * B[j];
    }
  }
  return AB;
}

/**
<<<<<<< HEAD
 * @overload
 * @note this overload implements the case where the left argument is a 2nd order tensor, and the right argument is a
 * scalar
 */
template <typename S, typename T, int m, int n>
SERAC_HOST_DEVICE constexpr auto outer(const tensor<S, m, n>& A, T B)
{
  static_assert(std::is_arithmetic_v<T>, "outer product types must be tensor or arithmetic_type");
  tensor<decltype(S{} * T{}), m, n> AB{};
  for (int i = 0; i < m; i++) {
    for (int j = 0; j < n; j++) {
      AB[i][j] = A[i][j] * B;
    }
  }
  return AB;
}

/**
 * @overload
 * @note this overload implements the case where the left argument is a 2nd order tensor, and the right argument is a
 * first order tensor
 */
template <typename S, typename T, int m, int n, int p>
SERAC_HOST_DEVICE constexpr auto outer(const tensor<S, m, n>& A, const tensor<T, p>& B)
{
  tensor<decltype(S{} * T{}), m, n, p> AB{};
  for (int i = 0; i < m; i++) {
    for (int j = 0; j < n; j++) {
      for (int k = 0; k < p; k++) {
        AB[i][j][k] = A[i][j] * B[k];
      }
    }
  }
  return AB;
}

/**
 * @overload
 * @note this overload implements the case where the left argument is a 1st order tensor, and the right argument is a
 * 2nd order tensor
 */
template <typename S, typename T, int m, int n, int p>
SERAC_HOST_DEVICE constexpr auto outer(const tensor<S, m>& A, const tensor<T, n, p>& B)
{
  tensor<decltype(S{} * T{}), m, n, p> AB{};
  for (int i = 0; i < m; i++) {
    for (int j = 0; j < n; j++) {
      for (int k = 0; k < p; k++) {
        AB[i][j][k] = A[i] * B[j][k];
      }
    }
  }
  return AB;
}

/**
 * @overload
 * @note this overload implements the case where both arguments are second order tensors
 */
template <typename S, typename T, int m, int n, int p, int q>
SERAC_HOST_DEVICE constexpr auto outer(const tensor<S, m, n>& A, const tensor<T, p, q>& B)
{
  tensor<decltype(S{} * T{}), m, n, p, q> AB{};
  for (int i = 0; i < m; i++) {
    for (int j = 0; j < n; j++) {
      for (int k = 0; k < p; k++) {
        for (int l = 0; l < q; l++) {
          AB[i][j][k][l] = A[i][j] * B[k][l];
        }
      }
    }
  }
  return AB;
}

/**
=======
>>>>>>> 529f0b76
 * @brief this function contracts over all indices of the two tensor arguments
 * @tparam S the underlying type of the tensor (lefthand) argument
 * @tparam T the underlying type of the tensor (righthand) argument
 * @tparam m the number of rows
 * @tparam n the number of columns
 * @param[in] A The lefthand tensor
 * @param[in] B The righthand tensor
 */
template <typename S, typename T, int m, int n>
SERAC_HOST_DEVICE constexpr auto inner(const tensor<S, m, n>& A, const tensor<T, m, n>& B)
{
  decltype(S{} * T{}) sum{};
  for (int i = 0; i < m; i++) {
    for (int j = 0; j < n; j++) {
      sum += A[i][j] * B[i][j];
    }
  }
  return sum;
}

/**
 * @brief this function contracts over the "middle" index of the two tensor arguments
 * @tparam S the underlying type of the tensor (lefthand) argument
 * @tparam T the underlying type of the tensor (righthand) argument
 * @tparam n integers describing the tensor shape
 * @param[in] A The lefthand tensor
 * @param[in] B The righthand tensor
 */
template <typename S, typename T, int m, int n, int p>
SERAC_HOST_DEVICE constexpr auto dot(const tensor<S, m, n>& A, const tensor<T, n, p>& B)
{
  tensor<decltype(S{} * T{}), m, p> AB{};
  for (int i = 0; i < m; i++) {
    for (int j = 0; j < p; j++) {
      for (int k = 0; k < n; k++) {
        AB[i][j] = AB[i][j] + A[i][k] * B[k][j];
      }
    }
  }
  return AB;
}

/**
 * @overload
 * @note vector . vector
 */
template <typename S, typename T, int m>
SERAC_HOST_DEVICE constexpr auto dot(const tensor<S, m>& A, const tensor<T, m>& B)
{
  decltype(S{} * T{}) AB{};
  for (int i = 0; i < m; i++) {
    AB = AB + A[i] * B[i];
  }
  return AB;
}

/**
 * @overload
 * @note vector . matrix
 */
template <typename S, typename T, int m, int n>
SERAC_HOST_DEVICE constexpr auto dot(const tensor<S, m>& A, const tensor<T, m, n>& B)
{
  tensor<decltype(S{} * T{}), n> AB{};
  for (int i = 0; i < n; i++) {
    for (int j = 0; j < m; j++) {
      AB[i] = AB[i] + A[j] * B[j][i];
    }
  }
  return AB;
}

/**
 * @overload
 * @note vector . tensor3D
 */
template <typename S, typename T, int m, int n, int p>
SERAC_HOST_DEVICE constexpr auto dot(const tensor<S, m>& A, const tensor<T, m, n, p>& B)
{
  tensor<decltype(S{} * T{}), n, p> AB{};
  for (int j = 0; j < m; j++) {
    AB = AB + A[j] * B[j];
  }
  return AB;
}

/**
 * @overload
 * @note vector . tensor4D
 *
 * this overload, and others of the form `dot(vector, tensor)`, can be
 * implemented more succinctly as a single variadic function, but for some
 * reason gcc-11 (but not gcc-10 or gcc-12) seemed to break when compiling
 * that compact implementation, so we're manually writing out some of the different
 * dot product overloads in order to support that compiler and version
 */
template <typename S, typename T, int m, int n, int p, int q>
SERAC_HOST_DEVICE constexpr auto dot(const tensor<S, m>& A, const tensor<T, m, n, p, q>& B)
{
  tensor<decltype(S{} * T{}), n, p, q> AB{};
  for (int j = 0; j < m; j++) {
    AB = AB + A[j] * B[j];
  }
  return AB;
}

/**
 * @overload
 * @note matrix . vector
 */
template <typename S, typename T, int m, int n>
SERAC_HOST_DEVICE constexpr auto dot(const tensor<S, m, n>& A, const tensor<T, n>& B)
{
  tensor<decltype(S{} * T{}), m> AB{};
  for (int i = 0; i < m; i++) {
    for (int j = 0; j < n; j++) {
      AB[i] = AB[i] + A[i][j] * B[j];
    }
  }
  return AB;
}

/**
 * @overload
 * @note 3rd-order-tensor . vector
 */
template <typename S, typename T, int m, int n, int p>
SERAC_HOST_DEVICE constexpr auto dot(const tensor<S, m, n, p>& A, const tensor<T, p>& B)
{
  tensor<decltype(S{} * T{}), m, n> AB{};
  for (int i = 0; i < m; i++) {
    for (int j = 0; j < n; j++) {
      for (int k = 0; k < p; k++) {
        AB[i][j] += A[i][j][k] * B[k];
      }
    }
  }
  return AB;
}

/**
<<<<<<< HEAD
 * @brief Dot product of a vector . vector and vector . tensor
 *
 * @tparam S the underlying type of the tensor (lefthand) argument
 * @tparam T the underlying type of the tensor (righthand) argument
 * @tparam m the dimension of the first tensor
 * @tparam n the parameter pack of dimensions of the second tensor
 * @param A The lefthand tensor
 * @param B The righthand tensor
 * @return The computed dot product
 */
template <typename S, typename T, int m, int... n>
SERAC_HOST_DEVICE constexpr auto dot(const tensor<S, m>& A, const tensor<T, m, n...>& B)
{
  // this dot product function includes the vector * vector implementation and
  // the vector * tensor one, since clang emits an error about ambiguous
  // overloads if they are separate functions. The `if constexpr` expression avoids
  // using an `else` because that confuses nvcc (11.2) into thinking there's not
  // a return statement
  if constexpr (sizeof...(n) == 0) {
    decltype(S{} * T{}) AB{};
    for (int i = 0; i < m; i++) {
      AB += A[i] * B[i];
    }
    return AB;
  }

  if constexpr (sizeof...(n) > 0) {
    constexpr int                     dimensions[] = {n...};
    tensor<decltype(S{} * T{}), n...> AB{};
    for (int i = 0; i < dimensions[0]; i++) {
      for (int j = 0; j < m; j++) {
        AB[i] = AB[i] + A[j] * B[j][i];
      }
    }
    return AB;
  }
}

/**
=======
>>>>>>> 529f0b76
 * @overload
 * @note vector . matrix . vector
 */
template <typename S, typename T, typename U, int m, int n>
SERAC_HOST_DEVICE constexpr auto dot(const tensor<S, m>& u, const tensor<T, m, n>& A, const tensor<U, n>& v)
{
  decltype(S{} * T{} * U{}) uAv{};
  for (int i = 0; i < m; i++) {
    for (int j = 0; j < n; j++) {
      uAv += u[i] * A[i][j] * v[j];
    }
  }
  return uAv;
}

/**
 * @brief double dot product, contracting over the two "middle" indices
 * @tparam S the underlying type of the tensor (lefthand) argument
 * @tparam T the underlying type of the tensor (righthand) argument
 * @tparam m first dimension of A
 * @tparam n second dimension of A
 * @tparam p third dimension of A, first dimensions of B
 * @tparam q fourth dimension of A, second dimensions of B
 * @param[in] A The lefthand tensor
 * @param[in] B The righthand tensor
 */
template <typename S, typename T, int m, int n, int p, int q>
<<<<<<< HEAD
SERAC_HOST_DEVICE constexpr auto ddot(const tensor<S, m, n, p, q>& A, const tensor<T, p, q>& B)
=======
SERAC_HOST_DEVICE constexpr auto double_dot(const tensor<S, m, n, p, q>& A, const tensor<T, p, q>& B)
>>>>>>> 529f0b76
{
  tensor<decltype(S{} * T{}), m, n> AB{};
  for (int i = 0; i < m; i++) {
    for (int j = 0; j < n; j++) {
      for (int k = 0; k < p; k++) {
        for (int l = 0; l < q; l++) {
          AB[i][j] += A[i][j][k][l] * B[k][l];
        }
      }
    }
  }
  return AB;
}

/**
 * @overload
 * @note 3rd-order-tensor : 2nd-order-tensor
 */
template <typename S, typename T, int m, int n, int p>
<<<<<<< HEAD
SERAC_HOST_DEVICE constexpr auto ddot(const tensor<S, m, n, p>& A, const tensor<T, n, p>& B)
=======
SERAC_HOST_DEVICE constexpr auto double_dot(const tensor<S, m, n, p>& A, const tensor<T, n, p>& B)
>>>>>>> 529f0b76
{
  tensor<decltype(S{} * T{}), m> AB{};
  for (int i = 0; i < m; i++) {
    for (int j = 0; j < n; j++) {
      for (int k = 0; k < p; k++) {
        AB[i] += A[i][j][k] * B[j][k];
      }
    }
  }
  return AB;
}

/**
 * @overload
 * @note 2nd-order-tensor : 2nd-order-tensor, like inner()
 */
template <typename S, typename T, int m, int n>
constexpr auto double_dot(const tensor<S, m, n>& A, const tensor<T, m, n>& B)
{
  decltype(S{} * T{}) AB{};
  for (int i = 0; i < m; i++) {
    for (int j = 0; j < n; j++) {
      AB += A[i][j] * B[i][j];
    }
  }
  return AB;
}

/**
 * @brief this is a shorthand for dot(A, B)
 */
template <typename S, typename T, int... m, int... n>
SERAC_HOST_DEVICE constexpr auto operator*(const tensor<S, m...>& A, const tensor<T, n...>& B)
{
  return dot(A, B);
}

/**
 * @brief Returns the squared Frobenius norm of the tensor
 * @param[in] A The tensor to obtain the squared norm from
 */
template <typename T, int m>
<<<<<<< HEAD
SERAC_HOST_DEVICE constexpr auto sqnorm(const tensor<T, m>& A)
=======
SERAC_HOST_DEVICE constexpr auto squared_norm(const tensor<T, m>& A)
>>>>>>> 529f0b76
{
  T total{};
  for (int i = 0; i < m; i++) {
    total += A[i] * A[i];
  }
  return total;
}

/// @overload
template <typename T, int m, int n>
<<<<<<< HEAD
SERAC_HOST_DEVICE constexpr auto sqnorm(const tensor<T, m, n>& A)
=======
SERAC_HOST_DEVICE constexpr auto squared_norm(const tensor<T, m, n>& A)
>>>>>>> 529f0b76
{
  T total{};
  for (int i = 0; i < m; i++) {
    for (int j = 0; j < n; j++) {
      total += A[i][j] * A[i][j];
    }
  }
  return total;
}

/// @overload
template <typename T, int... n>
<<<<<<< HEAD
SERAC_HOST_DEVICE constexpr auto sqnorm(const tensor<T, n...>& A)
=======
SERAC_HOST_DEVICE constexpr auto squared_norm(const tensor<T, n...>& A)
>>>>>>> 529f0b76
{
  T total{};
  for_constexpr<n...>([&](auto... i) { total += A(i...) * A(i...); });
  return total;
}

/**
 * @brief Returns the Frobenius norm of the tensor
 * @param[in] A The tensor to obtain the norm from
 */
template <typename T, int... n>
SERAC_HOST_DEVICE auto norm(const tensor<T, n...>& A)
{
  using std::sqrt;
  return sqrt(squared_norm(A));
}

/**
 * @brief Normalizes the tensor
 * Each element is divided by the Frobenius norm of the tensor, @see norm
 * @param[in] A The tensor to normalize
 */
template <typename T, int... n>
SERAC_HOST_DEVICE auto normalize(const tensor<T, n...>& A)
{
  return A / norm(A);
}

/**
 * @brief Returns the trace of a square matrix
 * @param[in] A The matrix to compute the trace of
 * @return The sum of the elements on the main diagonal
 */
template <typename T, int n>
SERAC_HOST_DEVICE constexpr auto tr(const tensor<T, n, n>& A)
{
  T trA{};
  for (int i = 0; i < n; i++) {
    trA = trA + A[i][i];
  }
  return trA;
}

/**
 * @brief Returns the symmetric part of a square matrix
 * @param[in] A The matrix to obtain the symmetric part of
 * @return (1/2) * (A + A^T)
 */
template <typename T, int n>
SERAC_HOST_DEVICE constexpr auto sym(const tensor<T, n, n>& A)
{
  tensor<T, n, n> symA{};
  for (int i = 0; i < n; i++) {
    for (int j = 0; j < n; j++) {
      symA[i][j] = 0.5 * (A[i][j] + A[j][i]);
    }
  }
  return symA;
}

/**
 * @brief Returns the antisymmetric part of a square matrix
 * @param[in] A The matrix to obtain the antisymmetric part of
 * @return (1/2) * (A - A^T)
 */
template <typename T, int n>
SERAC_HOST_DEVICE constexpr auto antisym(const tensor<T, n, n>& A)
{
  tensor<T, n, n> antisymA{};
  for (int i = 0; i < n; i++) {
    for (int j = 0; j < n; j++) {
      antisymA[i][j] = 0.5 * (A[i][j] - A[j][i]);
    }
  }
  return antisymA;
}

/**
 * @brief Calculates the deviator of a matrix (rank-2 tensor)
 * @param[in] A The matrix to calculate the deviator of
 * In the context of stress tensors, the deviator is obtained by
 * subtracting the mean stress (average of main diagonal elements)
 * from each element on the main diagonal
 */
template <typename T, int n>
SERAC_HOST_DEVICE constexpr auto dev(const tensor<T, n, n>& A)
{
  auto devA = A;
  auto trA  = tr(A);
  for (int i = 0; i < n; i++) {
    devA[i][i] -= trA / n;
  }
  return devA;
}

/**
 * @brief Obtains the identity matrix of the specified dimension
 * @return I_dim
 */
template <int dim>
SERAC_HOST_DEVICE constexpr tensor<double, dim, dim> DenseIdentity()
{
  tensor<double, dim, dim> I{};
  for (int i = 0; i < dim; i++) {
    for (int j = 0; j < dim; j++) {
      I[i][j] = (i == j);
    }
  }
  return I;
}

/**
 * @brief Returns the transpose of the matrix
 * @param[in] A The matrix to obtain the transpose of
 */
template <typename T, int m, int n>
SERAC_HOST_DEVICE constexpr auto transpose(const tensor<T, m, n>& A)
{
  tensor<T, n, m> AT{};
  for (int i = 0; i < n; i++) {
    for (int j = 0; j < m; j++) {
      AT[i][j] = A[j][i];
    }
  }
  return AT;
}

/**
 * @brief Returns the determinant of a matrix
 * @param[in] A The matrix to obtain the determinant of
 */
template <typename T>
SERAC_HOST_DEVICE constexpr auto det(const tensor<T, 2, 2>& A)
{
  return A[0][0] * A[1][1] - A[0][1] * A[1][0];
}
/// @overload
template <typename T>
SERAC_HOST_DEVICE constexpr auto det(const tensor<T, 3, 3>& A)
{
  return A[0][0] * A[1][1] * A[2][2] + A[0][1] * A[1][2] * A[2][0] + A[0][2] * A[1][0] * A[2][1] -
         A[0][0] * A[1][2] * A[2][1] - A[0][1] * A[1][0] * A[2][2] - A[0][2] * A[1][1] * A[2][0];
}

/**
 * @brief Return whether a square rank 2 tensor is symmetric
 *
 * @tparam n The height of the tensor
 * @param A The square rank 2 tensor
 * @param tolerance The tolerance to check for symmetry
 * @return Whether the square rank 2 tensor (matrix) is symmetric
 */
template <int n>
SERAC_HOST_DEVICE bool is_symmetric(tensor<double, n, n> A, double tolerance = 1.0e-8)
{
  for (int i = 0; i < n; ++i) {
    for (int j = i + 1; j < n; ++j) {
      if (std::abs(A(i, j) - A(j, i)) > tolerance) {
        return false;
      };
    }
  }
  return true;
}

/**
 * @brief Return whether a matrix is symmetric and positive definite
 * This check uses Sylvester's criterion, checking that each upper left subtensor has a
 * determinant greater than zero.
 *
 * @param A The matrix to test for positive definiteness
 * @return Whether the matrix is positive definite
 */
SERAC_HOST_DEVICE bool is_symmetric_and_positive_definite(tensor<double, 2, 2> A)
{
  if (!is_symmetric(A)) {
    return false;
  }
  if (A(0, 0) < 0.0) {
    return false;
  }
  if (det(A) < 0.0) {
    return false;
  }
  return true;
}
/// @overload
SERAC_HOST_DEVICE bool is_symmetric_and_positive_definite(tensor<double, 3, 3> A)
{
  if (!is_symmetric(A)) {
    return false;
  }
  if (det(A) < 0.0) {
    return false;
  }
  auto subtensor = make_tensor<2, 2>([A](int i, int j) { return A(i, j); });
  if (!is_symmetric_and_positive_definite(subtensor)) {
    return false;
  }
  return true;
}

/**
 * @brief Solves Ax = b for x using Gaussian elimination with partial pivoting
 * @param[in] A The coefficient matrix A
 * @param[in] b The righthand side vector b
 * @note @a A and @a b are by-value as they are mutated as part of the elimination
 */
template <typename T, int n>
SERAC_HOST_DEVICE constexpr tensor<T, n> linear_solve(tensor<T, n, n> A, const tensor<T, n> b)
{
  constexpr auto abs  = [](double x) { return (x < 0) ? -x : x; };
  constexpr auto swap = [](auto& x, auto& y) {
    auto tmp = x;
    x        = y;
    y        = tmp;
  };

  tensor<double, n> x{};

  for (int i = 0; i < n; i++) {
    // Search for maximum in this column
    double max_val = abs(A[i][i]);

    int max_row = i;
    for (int j = i + 1; j < n; j++) {
      if (abs(A[j][i]) > max_val) {
        max_val = abs(A[j][i]);
        max_row = j;
      }
    }

    swap(b[max_row], b[i]);
    swap(A[max_row], A[i]);

    // zero entries below in this column
    for (int j = i + 1; j < n; j++) {
      double c = -A[j][i] / A[i][i];
      A[j] += c * A[i];
      b[j] += c * b[i];
      A[j][i] = 0;
    }
  }

  // Solve equation Ax=b for an upper triangular matrix A
  for (int i = n - 1; i >= 0; i--) {
    x[i] = b[i] / A[i][i];
    for (int j = i - 1; j >= 0; j--) {
      b[j] -= A[j][i] * x[i];
    }
  }

  return x;
}

/**
 * @brief Inverts a matrix
 * @param[in] A The matrix to invert
 * @note Uses a shortcut for inverting a 2-by-2 matrix
 */
SERAC_HOST_DEVICE constexpr tensor<double, 2, 2> inv(const tensor<double, 2, 2>& A)
{
  double inv_detA(1.0 / det(A));

  tensor<double, 2, 2> invA{};

  invA[0][0] = A[1][1] * inv_detA;
  invA[0][1] = -A[0][1] * inv_detA;
  invA[1][0] = -A[1][0] * inv_detA;
  invA[1][1] = A[0][0] * inv_detA;

  return invA;
}

/**
 * @overload
 * @note Uses a shortcut for inverting a 3-by-3 matrix
 */
SERAC_HOST_DEVICE constexpr tensor<double, 3, 3> inv(const tensor<double, 3, 3>& A)
{
  double inv_detA(1.0 / det(A));

  tensor<double, 3, 3> invA{};

  invA[0][0] = (A[1][1] * A[2][2] - A[1][2] * A[2][1]) * inv_detA;
  invA[0][1] = (A[0][2] * A[2][1] - A[0][1] * A[2][2]) * inv_detA;
  invA[0][2] = (A[0][1] * A[1][2] - A[0][2] * A[1][1]) * inv_detA;
  invA[1][0] = (A[1][2] * A[2][0] - A[1][0] * A[2][2]) * inv_detA;
  invA[1][1] = (A[0][0] * A[2][2] - A[0][2] * A[2][0]) * inv_detA;
  invA[1][2] = (A[0][2] * A[1][0] - A[0][0] * A[1][2]) * inv_detA;
  invA[2][0] = (A[1][0] * A[2][1] - A[1][1] * A[2][0]) * inv_detA;
  invA[2][1] = (A[0][1] * A[2][0] - A[0][0] * A[2][1]) * inv_detA;
  invA[2][2] = (A[0][0] * A[1][1] - A[0][1] * A[1][0]) * inv_detA;

  return invA;
}
/**
 * @overload
 * @note For N-by-N matrices with N > 3, requires Gaussian elimination
 * with partial pivoting
 */
template <typename T, int n>
SERAC_HOST_DEVICE constexpr tensor<T, n, n> inv(const tensor<T, n, n>& A)
{
  constexpr auto abs  = [](double x) { return (x < 0) ? -x : x; };
  constexpr auto swap = [](auto& x, auto& y) {
    auto tmp = x;
    x        = y;
    y        = tmp;
  };

  tensor<double, n, n> B = DenseIdentity<n>();

  for (int i = 0; i < n; i++) {
    // Search for maximum in this column
    double max_val = abs(A[i][i]);

    int max_row = i;
    for (int j = i + 1; j < n; j++) {
      if (abs(A[j][i]) > max_val) {
        max_val = abs(A[j][i]);
        max_row = j;
      }
    }

    swap(B[max_row], B[i]);
    swap(A[max_row], A[i]);

    // zero entries below in this column
    for (int j = i + 1; j < n; j++) {
      if (A[j][i] != 0.0) {
        double c = -A[j][i] / A[i][i];
        A[j] += c * A[i];
        B[j] += c * B[i];
        A[j][i] = 0;
      }
    }
  }

  // upper triangular solve
  for (int i = n - 1; i >= 0; i--) {
    B[i] = B[i] / A[i][i];
    for (int j = i - 1; j >= 0; j--) {
      if (A[j][i] != 0.0) {
        B[j] -= A[j][i] * B[i];
      }
    }
  }

  return B;
}

/**
 * @overload
 * @note when inverting a tensor of dual numbers,
 * hardcode the analytic derivative of the
 * inverse of a square matrix, rather than
 * apply gauss elimination directly on the dual number types
 *
 * TODO: compare performance of this hardcoded implementation to just using inv() directly
 */
template <typename gradient_type, int n>
SERAC_HOST_DEVICE auto inv(tensor<dual<gradient_type>, n, n> A)
{
  auto invA = inv(get_value(A));
  return make_tensor<n, n>([&](int i, int j) {
    auto          value = invA[i][j];
    gradient_type gradient{};
    for (int k = 0; k < n; k++) {
      for (int l = 0; l < n; l++) {
        gradient -= invA[i][k] * A[k][l].gradient * invA[l][j];
      }
    }
    return dual<gradient_type>{value, gradient};
  });
}

/**
 * @brief recursively serialize the entries in a tensor to an ostream.
 * Output format uses braces and comma separators to mimic C syntax for multidimensional array
 * initialization.
 *
 * @param[in] out the std::ostream to write to (e.g. std::cout or std::ofstream)
 * @param[in] A The tensor to write out
 */
template <typename T, int m, int... n>
auto& operator<<(std::ostream& out, const tensor<T, m, n...>& A)
{
  out << '{' << A[0];
  for (int i = 1; i < m; i++) {
    out << ", " << A[i];
  }
  out << '}';
  return out;
}

/**
<<<<<<< HEAD
 * @brief print a doulbe using `printf`, so that it is suitable for use inside cuda kernels. (used in final recursion of printf(tensor<...>))
 * @param[in] value The value to write out
 */
__host__ __device__ void print(double value) { printf("%f", value); }

/**
 * @brief print a tensor using `printf`, so that it is suitable for use inside cuda kernels.
 * @param[in] A The tensor to write out
 */
template <int m, int... n>
__host__ __device__ void print(const tensor<double, m, n...>& A)
{
  printf("{");
  print(A[0]);
  for (int i = 1; i < m; i++) {
    printf(",");
    print(A[i]);
  }
  printf("}");
}

/**
 * @brief recursively serialize the entries in a tensor to an ostream.
 * Output format uses braces and comma separators to mimic C syntax for multidimensional array
 * initialization.
 *
 * @param[in] out the std::ostream to write to (e.g. std::cout or std::ofstream)
=======
 * @brief print a double using `printf`, so that it is suitable for use inside cuda kernels. (used in final recursion of
 * printf(tensor<...>))
 * @param[in] value The value to write out
>>>>>>> 529f0b76
 */
SERAC_HOST_DEVICE void print(double value) { printf("%f", value); }

/**
 * @brief print a tensor using `printf`, so that it is suitable for use inside cuda kernels.
 * @param[in] A The tensor to write out
 */
template <int m, int... n>
SERAC_HOST_DEVICE void print(const tensor<double, m, n...>& A)
{
  printf("{");
  print(A[0]);
  for (int i = 1; i < m; i++) {
    printf(",");
    print(A[i]);
  }
  printf("}");
}

/**
 * @brief replace all entries in a tensor satisfying |x| < 1.0e-10 by literal zero
 * @param[in] A The tensor to "chop"
 */
template <int n>
SERAC_HOST_DEVICE constexpr auto chop(const tensor<double, n>& A)
{
  auto copy = A;
  for (int i = 0; i < n; i++) {
    if (copy[i] * copy[i] < 1.0e-20) {
      copy[i] = 0.0;
    }
  }
  return copy;
}

/// @overload
template <int m, int n>
SERAC_HOST_DEVICE constexpr auto chop(const tensor<double, m, n>& A)
{
  auto copy = A;
  for (int i = 0; i < m; i++) {
    for (int j = 0; j < n; j++) {
      if (copy[i][j] * copy[i][j] < 1.0e-20) {
        copy[i][j] = 0.0;
      }
    }
  }
  return copy;
}

/**
 * @brief Constructs a tensor of dual numbers from a tensor of values
 * @param[in] A The tensor of values
 * @note a d-order tensor's gradient will be initialized to the (2*d)-order identity tensor
 */
template <int... n>
SERAC_HOST_DEVICE constexpr auto make_dual(const tensor<double, n...>& A)
{
  tensor<dual<tensor<double, n...>>, n...> A_dual{};
  for_constexpr<n...>([&](auto... i) {
    A_dual(i...).value          = A(i...);
    A_dual(i...).gradient(i...) = 1.0;
  });
  return A_dual;
}

/// @cond
namespace detail {

template <typename T1, typename T2>
struct outer_prod;

template <int... m, int... n>
struct outer_prod<tensor<double, m...>, tensor<double, n...>> {
  using type = tensor<double, m..., n...>;
};

template <int... n>
struct outer_prod<double, tensor<double, n...>> {
  using type = tensor<double, n...>;
};

template <int... n>
struct outer_prod<tensor<double, n...>, double> {
  using type = tensor<double, n...>;
};

template <>
struct outer_prod<double, double> {
  using type = tensor<double>;
};

template <typename T>
struct outer_prod<zero, T> {
  using type = zero;
};

template <typename T>
struct outer_prod<T, zero> {
  using type = zero;
};

}  // namespace detail
/// @endcond

/**
 * @brief a type function that returns the tensor type of an outer product of two tensors
 * @tparam T1 the first argument to the outer product
 * @tparam T2 the second argument to the outer product
 */
template <typename T1, typename T2>
using outer_product_t = typename detail::outer_prod<T1, T2>::type;

/**
 * @brief Retrieves a value tensor from a tensor of dual numbers
 * @param[in] arg The tensor of dual numbers
 */
template <typename T, int... n>
SERAC_HOST_DEVICE auto get_value(const tensor<dual<T>, n...>& arg)
{
  tensor<double, n...> value{};
  for_constexpr<n...>([&](auto... i) { value(i...) = arg(i...).value; });
  return value;
}

/**
 * @brief Retrieves the gradient component of a double (which is nothing)
 * @return The sentinel, @see zero
 */
SERAC_HOST_DEVICE auto get_gradient(double /* arg */) { return zero{}; }

/**
 * @brief get the gradient of type `tensor` (note: since its stored type is not a dual
 * number, the derivative term is identically zero)
 * @return The sentinel, @see zero
 */
template <int... n>
SERAC_HOST_DEVICE auto get_gradient(const tensor<double, n...>& /* arg */)
{
  return zero{};
}

/**
 * @brief Retrieves a gradient tensor from a tensor of dual numbers
 * @param[in] arg The tensor of dual numbers
 */
template <int... n>
SERAC_HOST_DEVICE auto get_gradient(const tensor<dual<double>, n...>& arg)
{
  tensor<double, n...> g{};
  for_constexpr<n...>([&](auto... i) { g(i...) = arg(i...).gradient; });
  return g;
}

/// @overload
template <int... n, int... m>
SERAC_HOST_DEVICE auto get_gradient(const tensor<dual<tensor<double, m...>>, n...>& arg)
{
  tensor<double, n..., m...> g{};
  for_constexpr<n...>([&](auto... i) { g(i...) = arg(i...).gradient; });
  return g;
}

/**
 * @brief evaluate the change (to first order) in a function, f, given a small change in the input argument, dx.
 */
SERAC_HOST_DEVICE constexpr auto chain_rule(const zero /* df_dx */, const zero /* dx */) { return zero{}; }

/**
 * @overload
 * @note this overload implements a no-op for the case where the gradient w.r.t. an input argument is identically zero
 */
template <typename T>
SERAC_HOST_DEVICE constexpr auto chain_rule(const zero /* df_dx */, const T /* dx */)
{
  return zero{};
}

/**
 * @overload
 * @note this overload implements a no-op for the case where the small change is indentically zero
 */
template <typename T>
SERAC_HOST_DEVICE constexpr auto chain_rule(const T /* df_dx */, const zero /* dx */)
{
  return zero{};
}

/**
 * @overload
 * @note for a scalar-valued function of a scalar, the chain rule is just multiplication
 */
SERAC_HOST_DEVICE constexpr auto chain_rule(const double df_dx, const double dx) { return df_dx * dx; }

/**
 * @overload
 * @note for a tensor-valued function of a scalar, the chain rule is just scalar multiplication
 */
template <int... n>
SERAC_HOST_DEVICE constexpr auto chain_rule(const tensor<double, n...>& df_dx, const double dx)
{
  return df_dx * dx;
}

/**
 * @overload
 * @note for a scalar-valued function of a tensor, the chain rule is the inner product
 */
template <int... n>
SERAC_HOST_DEVICE constexpr auto chain_rule(const tensor<double, n...>& df_dx, const tensor<double, n...>& dx)
{
  double total{};
  for_constexpr<n...>([&](auto... i) { total += df_dx(i...) * dx(i...); });
  return total;
}

/**
 * @overload
 * @note for a vector-valued function of a tensor, the chain rule contracts over all indices of dx
 */
template <int m, int... n>
SERAC_HOST_DEVICE constexpr auto chain_rule(const tensor<double, m, n...>& df_dx, const tensor<double, n...>& dx)
{
  tensor<double, m> total{};
  for (int i = 0; i < m; i++) {
    total[i] = chain_rule(df_dx[i], dx);
  }
  return total;
}

/**
 * @overload
 * @note for a matrix-valued function of a tensor, the chain rule contracts over all indices of dx
 */
template <int m, int n, int... p>
SERAC_HOST_DEVICE auto chain_rule(const tensor<double, m, n, p...>& df_dx, const tensor<double, p...>& dx)
{
  tensor<double, m, n> total{};
  for (int i = 0; i < m; i++) {
    for (int j = 0; j < n; j++) {
      total[i][j] = chain_rule(df_dx[i][j], dx);
    }
  }
  return total;
}

}  // namespace serac

#include "serac/numerics/functional/isotropic_tensor.hpp"<|MERGE_RESOLUTION|>--- conflicted
+++ resolved
@@ -14,93 +14,17 @@
 
 #include "serac/infrastructure/accelerator.hpp"
 
-<<<<<<< HEAD
-
-=======
->>>>>>> 529f0b76
 #include "serac/numerics/functional/dual.hpp"
 
 #include "detail/metaprogramming.hpp"
 
 namespace serac {
 
-<<<<<<< HEAD
-/// @cond
-namespace detail {
-template <typename T, typename i0_t>
-SERAC_HOST_DEVICE constexpr const auto& get(const T& values, i0_t i0)
-{
-  return values[i0];
-}
-
-template <typename T, typename i0_t, typename i1_t>
-SERAC_HOST_DEVICE constexpr const auto& get(const T& values, i0_t i0, i1_t i1)
-{
-  return values[i0][i1];
-}
-
-template <typename T, typename i0_t, typename i1_t, typename i2_t>
-SERAC_HOST_DEVICE constexpr const auto& get(const T& values, i0_t i0, i1_t i1, i2_t i2)
-{
-  return values[i0][i1][i2];
-}
-
-template <typename T, typename i0_t, typename i1_t, typename i2_t, typename i3_t>
-SERAC_HOST_DEVICE constexpr const auto& get(const T& values, i0_t i0, i1_t i1, i2_t i2, i3_t i3)
-{
-  return values[i0][i1][i2][i3];
-}
-
-template <typename T, typename i0_t, typename i1_t, typename i2_t, typename i3_t, typename i4_t>
-SERAC_HOST_DEVICE constexpr const auto& get(const T& values, i0_t i0, i1_t i1, i2_t i2, i3_t i3, i4_t i4)
-{
-  return values[i0][i1][i2][i3][i4];
-}
-
-template <typename T, typename i0_t>
-SERAC_HOST_DEVICE constexpr auto& get(T& values, i0_t i0)
-{
-  return values[i0];
-}
-
-template <typename T, typename i0_t, typename i1_t>
-SERAC_HOST_DEVICE constexpr auto& get(T& values, i0_t i0, i1_t i1)
-{
-  return values[i0][i1];
-}
-
-template <typename T, typename i0_t, typename i1_t, typename i2_t>
-SERAC_HOST_DEVICE constexpr auto& get(T& values, i0_t i0, i1_t i1, i2_t i2)
-{
-  return values[i0][i1][i2];
-}
-
-template <typename T, typename i0_t, typename i1_t, typename i2_t, typename i3_t>
-SERAC_HOST_DEVICE constexpr auto& get(T& values, i0_t i0, i1_t i1, i2_t i2, i3_t i3)
-{
-  return values[i0][i1][i2][i3];
-}
-
-template <typename T, typename i0_t, typename i1_t, typename i2_t, typename i3_t, typename i4_t>
-SERAC_HOST_DEVICE constexpr auto& get(T& values, i0_t i0, i1_t i1, i2_t i2, i3_t i3, i4_t i4)
-{
-  return values[i0][i1][i2][i3][i4];
-}
-
-template <int n>
-using always_int = int;
-
-}  // namespace detail
-/// @endcond
-
-/// @cond
-=======
 /**
  * @brief Arbitrary-rank tensor class
  * @tparam T The type stored at each index
  * @tparam n The dimensions of the tensor
  */
->>>>>>> 529f0b76
 template <typename T, int... n>
 struct tensor;
 
@@ -112,14 +36,8 @@
   {
     return data[i];
   }
-<<<<<<< HEAD
-
-  template <typename... S>
-  SERAC_HOST_DEVICE constexpr auto& operator()(S...) const
-=======
   template <typename i_type>
   SERAC_HOST_DEVICE constexpr auto& operator()(i_type i) const
->>>>>>> 529f0b76
   {
     return data[i];
   }
@@ -128,25 +46,14 @@
   {
     return data[i](jklm...);
   }
-<<<<<<< HEAD
-
-  template <typename S>
-  SERAC_HOST_DEVICE constexpr auto& operator()(S) const
-=======
   template <typename i_type, typename... jklm_type>
   SERAC_HOST_DEVICE constexpr auto& operator()(i_type i, jklm_type... jklm) const
->>>>>>> 529f0b76
   {
     return data[i](jklm...);
   }
 
-<<<<<<< HEAD
-  SERAC_HOST_DEVICE constexpr auto& operator[](int) { return value; };
-  SERAC_HOST_DEVICE constexpr auto& operator[](int) const { return value; };
-=======
   SERAC_HOST_DEVICE constexpr auto&       operator[](int i) { return data[i]; }
   SERAC_HOST_DEVICE constexpr const auto& operator[](int i) const { return data[i]; }
->>>>>>> 529f0b76
 
   tensor<T, n...> data[m];
 };
@@ -158,126 +65,31 @@
   {
     return data[i];
   }
-<<<<<<< HEAD
-
-  template <typename S>
-  SERAC_HOST_DEVICE constexpr auto& operator()(S, S) const
-=======
   template <typename i_type>
   SERAC_HOST_DEVICE constexpr auto& operator()(i_type i) const
->>>>>>> 529f0b76
   {
     return data[i];
   }
   SERAC_HOST_DEVICE constexpr auto&       operator[](int i) { return data[i]; }
   SERAC_HOST_DEVICE constexpr const auto& operator[](int i) const { return data[i]; }
 
-<<<<<<< HEAD
-  SERAC_HOST_DEVICE constexpr auto& operator[](int) { return value; };
-  SERAC_HOST_DEVICE constexpr auto& operator[](int) const { return value; };
-
-  operator tensor<T, 1>() const { return value; }
-  tensor() : value() {}
-  tensor(T v) : value(v) {}
-  tensor(tensor<T, 1> v) : value(v) {}
-
-  tensor<T, 1> value;
-};
-
-template <typename T, int n>
-struct tensor<T, n> {
-  using type                     = T;
-  static constexpr int ndim      = 1;
-  static constexpr int first_dim = n;
-
-  template <typename S>
-  SERAC_HOST_DEVICE constexpr auto& operator()(S i)
-=======
   template <int last_dimension = m, typename = typename std::enable_if<last_dimension == 1>::type>
   SERAC_HOST_DEVICE constexpr operator T()
->>>>>>> 529f0b76
   {
     return data[0];
   }
 
-<<<<<<< HEAD
-  template <typename S>
-  SERAC_HOST_DEVICE constexpr auto& operator()(S i) const
-=======
   template <int last_dimension = m, typename = typename std::enable_if<last_dimension == 1>::type>
   SERAC_HOST_DEVICE constexpr operator T() const
->>>>>>> 529f0b76
   {
     return data[0];
   }
 
-<<<<<<< HEAD
-  SERAC_HOST_DEVICE constexpr auto& operator[](int i) { return value[i]; };
-  SERAC_HOST_DEVICE constexpr auto& operator[](int i) const { return value[i]; };
-  T                                 value[n];
-=======
   T data[m];
->>>>>>> 529f0b76
 };
 /// @endcond
 
 /**
-<<<<<<< HEAD
- * @brief Arbitrary-rank tensor class
- * @tparam T The scalar type of the tensor
- * @tparam first The leading dimension of the tensor
- * @tparam last The parameter pack of the remaining dimensions
- */
-template <typename T, int first, int... rest>
-struct tensor<T, first, rest...> {
-  /**
-   * @brief The scalar type
-   */
-  using type = T;
-  /**
-   * @brief The rank of the tensor
-   */
-  static constexpr int ndim = 1 + sizeof...(rest);
-  /**
-   * @brief The array of dimensions containing the shape (not the data itself)
-   * Similar to numpy.ndarray.shape
-   */
-  static constexpr int first_dim = first;
-
-  /**
-   * @brief Retrieves the sub-tensor corresponding to the indices provided in the pack @a i
-   * @param[in] i The pack of indices
-   */
-  template <typename... S>
-  SERAC_HOST_DEVICE constexpr auto& operator()(S... i)
-  {
-    // FIXME: Compile-time check for <= 4 indices??
-    return detail::get(value, i...);
-  };
-  /// @overload
-  template <typename... S>
-  SERAC_HOST_DEVICE constexpr const auto& operator()(S... i) const
-  {
-    return detail::get(value, i...);
-  };
-
-  /**
-   * @brief Retrieves the "row" of the tensor corresponding to index @a i
-   * @param[in] i The index to retrieve a rank - 1 tensor from
-   */
-  SERAC_HOST_DEVICE constexpr auto& operator[](int i) { return value[i]; };
-  /// @overload
-  SERAC_HOST_DEVICE constexpr auto& operator[](int i) const { return value[i]; };
-
-  /**
-   * @brief The actual tensor data
-   */
-  tensor<T, rest...> value[first];
-};
-
-/**
-=======
->>>>>>> 529f0b76
  * @brief class template argument deduction guide for type `tensor`.
  *
  * @note this lets users write
@@ -695,11 +507,7 @@
  */
 template <typename S, typename T, int m, int... n,
           typename = std::enable_if_t<std::is_arithmetic_v<S> || is_dual_number<S>::value>>
-<<<<<<< HEAD
-SERAC_HOST_DEVICE constexpr auto operator/(S scale, const tensor<T, n...>& A)
-=======
 SERAC_HOST_DEVICE constexpr auto operator/(S scale, const tensor<T, m, n...>& A)
->>>>>>> 529f0b76
 {
   tensor<decltype(S{} * T{}), n...> C{};
   for (int i = 0; i < m; i++) {
@@ -718,11 +526,7 @@
  */
 template <typename S, typename T, int m, int... n,
           typename = std::enable_if_t<std::is_arithmetic_v<S> || is_dual_number<S>::value>>
-<<<<<<< HEAD
-SERAC_HOST_DEVICE constexpr auto operator/(const tensor<T, n...>& A, S scale)
-=======
 SERAC_HOST_DEVICE constexpr auto operator/(const tensor<T, m, n...>& A, S scale)
->>>>>>> 529f0b76
 {
   tensor<decltype(T{} * S{}), m, n...> C{};
   for (int i = 0; i < m; i++) {
@@ -739,13 +543,8 @@
  * @param[in] A The lefthand tensor
  * @param[in] B The righthand tensor
  */
-<<<<<<< HEAD
-template <typename S, typename T, int... n>
-SERAC_HOST_DEVICE constexpr auto& operator+=(tensor<S, n...>& A, const tensor<T, n...>& B)
-=======
 template <typename S, typename T, int m, int... n>
 SERAC_HOST_DEVICE constexpr auto& operator+=(tensor<S, m, n...>& A, const tensor<T, m, n...>& B)
->>>>>>> 529f0b76
 {
   for (int i = 0; i < m; i++) {
     A[i] += B[i];
@@ -762,8 +561,6 @@
  */
 template <typename T>
 SERAC_HOST_DEVICE constexpr auto& operator+=(tensor<T>& A, const T& B)
-<<<<<<< HEAD
-=======
 {
   return A.data += B;
 }
@@ -777,7 +574,6 @@
  */
 template <typename T, int n>
 SERAC_HOST_DEVICE constexpr auto& operator+=(tensor<T, n, 1>& A, const tensor<T, n>& B)
->>>>>>> 529f0b76
 {
   for (int i = 0; i < n; i++) {
     A.data[i][0] += B[i];
@@ -829,13 +625,8 @@
  * @param[in] A The lefthand tensor
  * @param[in] B The righthand tensor
  */
-<<<<<<< HEAD
-template <typename S, typename T, int... n>
-SERAC_HOST_DEVICE constexpr auto& operator-=(tensor<S, n...>& A, const tensor<T, n...>& B)
-=======
 template <typename S, typename T, int m, int... n>
 SERAC_HOST_DEVICE constexpr auto& operator-=(tensor<S, m, n...>& A, const tensor<T, m, n...>& B)
->>>>>>> 529f0b76
 {
   for (int i = 0; i < m; i++) {
     A[i] -= B[i];
@@ -856,36 +647,11 @@
 }
 
 /**
-<<<<<<< HEAD
- * @brief compute the outer product of two tensors
- * @tparam S the type of the lefthand argument
- * @tparam T the type of the righthand argument
- * @param[in] A The lefthand argument
- * @param[in] B The righthand argument
- *
- * @note this overload implements the special case where both arguments are scalars
- */
-template <typename S, typename T>
-SERAC_HOST_DEVICE constexpr auto outer(S A, T B)
-{
-  static_assert(std::is_arithmetic_v<S> && std::is_arithmetic_v<T>,
-                "outer product types must be tensor or arithmetic_type");
-  return A * B;
-}
-
-/**
- * @overload
- * @note this overload implements the case where the left argument is a scalar, and the right argument is a tensor
- */
-template <typename S, typename T, int n>
-SERAC_HOST_DEVICE constexpr auto outer(S A, tensor<T, n> B)
-=======
  * @overload
  * @note this overload implements the case where the left argument is a scalar, and the right argument is a tensor
  */
 template <typename T, int n>
 SERAC_HOST_DEVICE constexpr auto outer(double A, tensor<T, n> B)
->>>>>>> 529f0b76
 {
   tensor<decltype(double{} * T{}), n> AB{};
   for (int i = 0; i < n; i++) {
@@ -898,13 +664,8 @@
  * @overload
  * @note this overload implements the case where the left argument is a tensor, and the right argument is a scalar
  */
-<<<<<<< HEAD
-template <typename S, typename T, int m>
-SERAC_HOST_DEVICE constexpr auto outer(const tensor<S, m>& A, T B)
-=======
 template <typename T, int m>
 SERAC_HOST_DEVICE constexpr auto outer(const tensor<T, m>& A, double B)
->>>>>>> 529f0b76
 {
   tensor<decltype(T{} * double{}), m> AB{};
   for (int i = 0; i < m; i++) {
@@ -935,26 +696,6 @@
 
 /**
  * @overload
-<<<<<<< HEAD
- * @note this overload implements the case where the left argument is a tensor, and the right argument is `zero`
- */
-template <typename S, typename T, int m, int n>
-SERAC_HOST_DEVICE constexpr auto outer(S A, const tensor<T, m, n>& B)
-{
-  static_assert(std::is_arithmetic_v<S>, "outer product types must be tensor or arithmetic_type");
-  tensor<decltype(S{} * T{}), m, n> AB{};
-  for (int i = 0; i < m; i++) {
-    for (int j = 0; j < n; j++) {
-      AB[i][j] = A * B[i][j];
-    }
-  }
-  return AB;
-}
-
-/**
- * @overload
-=======
->>>>>>> 529f0b76
  * @note this overload implements the case where both arguments are vectors
  */
 template <typename S, typename T, int m, int n>
@@ -970,85 +711,6 @@
 }
 
 /**
-<<<<<<< HEAD
- * @overload
- * @note this overload implements the case where the left argument is a 2nd order tensor, and the right argument is a
- * scalar
- */
-template <typename S, typename T, int m, int n>
-SERAC_HOST_DEVICE constexpr auto outer(const tensor<S, m, n>& A, T B)
-{
-  static_assert(std::is_arithmetic_v<T>, "outer product types must be tensor or arithmetic_type");
-  tensor<decltype(S{} * T{}), m, n> AB{};
-  for (int i = 0; i < m; i++) {
-    for (int j = 0; j < n; j++) {
-      AB[i][j] = A[i][j] * B;
-    }
-  }
-  return AB;
-}
-
-/**
- * @overload
- * @note this overload implements the case where the left argument is a 2nd order tensor, and the right argument is a
- * first order tensor
- */
-template <typename S, typename T, int m, int n, int p>
-SERAC_HOST_DEVICE constexpr auto outer(const tensor<S, m, n>& A, const tensor<T, p>& B)
-{
-  tensor<decltype(S{} * T{}), m, n, p> AB{};
-  for (int i = 0; i < m; i++) {
-    for (int j = 0; j < n; j++) {
-      for (int k = 0; k < p; k++) {
-        AB[i][j][k] = A[i][j] * B[k];
-      }
-    }
-  }
-  return AB;
-}
-
-/**
- * @overload
- * @note this overload implements the case where the left argument is a 1st order tensor, and the right argument is a
- * 2nd order tensor
- */
-template <typename S, typename T, int m, int n, int p>
-SERAC_HOST_DEVICE constexpr auto outer(const tensor<S, m>& A, const tensor<T, n, p>& B)
-{
-  tensor<decltype(S{} * T{}), m, n, p> AB{};
-  for (int i = 0; i < m; i++) {
-    for (int j = 0; j < n; j++) {
-      for (int k = 0; k < p; k++) {
-        AB[i][j][k] = A[i] * B[j][k];
-      }
-    }
-  }
-  return AB;
-}
-
-/**
- * @overload
- * @note this overload implements the case where both arguments are second order tensors
- */
-template <typename S, typename T, int m, int n, int p, int q>
-SERAC_HOST_DEVICE constexpr auto outer(const tensor<S, m, n>& A, const tensor<T, p, q>& B)
-{
-  tensor<decltype(S{} * T{}), m, n, p, q> AB{};
-  for (int i = 0; i < m; i++) {
-    for (int j = 0; j < n; j++) {
-      for (int k = 0; k < p; k++) {
-        for (int l = 0; l < q; l++) {
-          AB[i][j][k][l] = A[i][j] * B[k][l];
-        }
-      }
-    }
-  }
-  return AB;
-}
-
-/**
-=======
->>>>>>> 529f0b76
  * @brief this function contracts over all indices of the two tensor arguments
  * @tparam S the underlying type of the tensor (lefthand) argument
  * @tparam T the underlying type of the tensor (righthand) argument
@@ -1190,48 +852,6 @@
 }
 
 /**
-<<<<<<< HEAD
- * @brief Dot product of a vector . vector and vector . tensor
- *
- * @tparam S the underlying type of the tensor (lefthand) argument
- * @tparam T the underlying type of the tensor (righthand) argument
- * @tparam m the dimension of the first tensor
- * @tparam n the parameter pack of dimensions of the second tensor
- * @param A The lefthand tensor
- * @param B The righthand tensor
- * @return The computed dot product
- */
-template <typename S, typename T, int m, int... n>
-SERAC_HOST_DEVICE constexpr auto dot(const tensor<S, m>& A, const tensor<T, m, n...>& B)
-{
-  // this dot product function includes the vector * vector implementation and
-  // the vector * tensor one, since clang emits an error about ambiguous
-  // overloads if they are separate functions. The `if constexpr` expression avoids
-  // using an `else` because that confuses nvcc (11.2) into thinking there's not
-  // a return statement
-  if constexpr (sizeof...(n) == 0) {
-    decltype(S{} * T{}) AB{};
-    for (int i = 0; i < m; i++) {
-      AB += A[i] * B[i];
-    }
-    return AB;
-  }
-
-  if constexpr (sizeof...(n) > 0) {
-    constexpr int                     dimensions[] = {n...};
-    tensor<decltype(S{} * T{}), n...> AB{};
-    for (int i = 0; i < dimensions[0]; i++) {
-      for (int j = 0; j < m; j++) {
-        AB[i] = AB[i] + A[j] * B[j][i];
-      }
-    }
-    return AB;
-  }
-}
-
-/**
-=======
->>>>>>> 529f0b76
  * @overload
  * @note vector . matrix . vector
  */
@@ -1259,11 +879,7 @@
  * @param[in] B The righthand tensor
  */
 template <typename S, typename T, int m, int n, int p, int q>
-<<<<<<< HEAD
-SERAC_HOST_DEVICE constexpr auto ddot(const tensor<S, m, n, p, q>& A, const tensor<T, p, q>& B)
-=======
 SERAC_HOST_DEVICE constexpr auto double_dot(const tensor<S, m, n, p, q>& A, const tensor<T, p, q>& B)
->>>>>>> 529f0b76
 {
   tensor<decltype(S{} * T{}), m, n> AB{};
   for (int i = 0; i < m; i++) {
@@ -1283,11 +899,7 @@
  * @note 3rd-order-tensor : 2nd-order-tensor
  */
 template <typename S, typename T, int m, int n, int p>
-<<<<<<< HEAD
-SERAC_HOST_DEVICE constexpr auto ddot(const tensor<S, m, n, p>& A, const tensor<T, n, p>& B)
-=======
 SERAC_HOST_DEVICE constexpr auto double_dot(const tensor<S, m, n, p>& A, const tensor<T, n, p>& B)
->>>>>>> 529f0b76
 {
   tensor<decltype(S{} * T{}), m> AB{};
   for (int i = 0; i < m; i++) {
@@ -1330,11 +942,7 @@
  * @param[in] A The tensor to obtain the squared norm from
  */
 template <typename T, int m>
-<<<<<<< HEAD
-SERAC_HOST_DEVICE constexpr auto sqnorm(const tensor<T, m>& A)
-=======
 SERAC_HOST_DEVICE constexpr auto squared_norm(const tensor<T, m>& A)
->>>>>>> 529f0b76
 {
   T total{};
   for (int i = 0; i < m; i++) {
@@ -1345,11 +953,7 @@
 
 /// @overload
 template <typename T, int m, int n>
-<<<<<<< HEAD
-SERAC_HOST_DEVICE constexpr auto sqnorm(const tensor<T, m, n>& A)
-=======
 SERAC_HOST_DEVICE constexpr auto squared_norm(const tensor<T, m, n>& A)
->>>>>>> 529f0b76
 {
   T total{};
   for (int i = 0; i < m; i++) {
@@ -1362,11 +966,7 @@
 
 /// @overload
 template <typename T, int... n>
-<<<<<<< HEAD
-SERAC_HOST_DEVICE constexpr auto sqnorm(const tensor<T, n...>& A)
-=======
 SERAC_HOST_DEVICE constexpr auto squared_norm(const tensor<T, n...>& A)
->>>>>>> 529f0b76
 {
   T total{};
   for_constexpr<n...>([&](auto... i) { total += A(i...) * A(i...); });
@@ -1764,39 +1364,9 @@
 }
 
 /**
-<<<<<<< HEAD
- * @brief print a doulbe using `printf`, so that it is suitable for use inside cuda kernels. (used in final recursion of printf(tensor<...>))
- * @param[in] value The value to write out
- */
-__host__ __device__ void print(double value) { printf("%f", value); }
-
-/**
- * @brief print a tensor using `printf`, so that it is suitable for use inside cuda kernels.
- * @param[in] A The tensor to write out
- */
-template <int m, int... n>
-__host__ __device__ void print(const tensor<double, m, n...>& A)
-{
-  printf("{");
-  print(A[0]);
-  for (int i = 1; i < m; i++) {
-    printf(",");
-    print(A[i]);
-  }
-  printf("}");
-}
-
-/**
- * @brief recursively serialize the entries in a tensor to an ostream.
- * Output format uses braces and comma separators to mimic C syntax for multidimensional array
- * initialization.
- *
- * @param[in] out the std::ostream to write to (e.g. std::cout or std::ofstream)
-=======
  * @brief print a double using `printf`, so that it is suitable for use inside cuda kernels. (used in final recursion of
  * printf(tensor<...>))
  * @param[in] value The value to write out
->>>>>>> 529f0b76
  */
 SERAC_HOST_DEVICE void print(double value) { printf("%f", value); }
 
