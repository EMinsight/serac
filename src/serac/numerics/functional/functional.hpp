--- conflicted
+++ resolved
@@ -557,19 +557,13 @@
         }
       }
 
-<<<<<<< HEAD
       // Copy the column indices to an auxilliary array as MFEM can mutate these during HypreParMatrix construction
       col_ind_copy_ = lookup_tables.col_ind;
 
-      auto J_local = mfem::SparseMatrix(lookup_tables.row_ptr.data(), col_ind_copy_.data(), values,
-                                        form_.output_L_.Size(), form_.input_L_.Size(), sparse_matrix_frees_graph_ptrs,
-                                        sparse_matrix_frees_values_ptr, col_ind_is_sorted);
-=======
       auto J_local =
-          mfem::SparseMatrix(lookup_tables.row_ptr.data(), lookup_tables.col_ind.data(), values, form_.output_L_.Size(),
+          mfem::SparseMatrix(lookup_tables.row_ptr.data(), col_ind_copy_.data(), values, form_.output_L_.Size(),
                              form_.input_L_[which_argument].Size(), sparse_matrix_frees_graph_ptrs,
                              sparse_matrix_frees_values_ptr, col_ind_is_sorted);
->>>>>>> 8ffaa1a6
 
       auto* R = form_.test_space_->Dof_TrueDof_Matrix();
 
@@ -600,60 +594,13 @@
      *   sparse matrix
      */
     GradientAssemblyLookupTables lookup_tables;
-<<<<<<< HEAD
-
+
+    /**
+     * @brief Copy of the column indices for sparse matrix assembly
+     * @note These are mutated by MFEM during HypreParMatrix construction
+     */
     std::vector<int> col_ind_copy_;
-  };
-
-  /**
-   * @brief Helper method for evaluation/gradient evaluation
-   * @tparam op Whether to obtain values or gradients
-   * @param[in] input_T The input vector
-   * @param[out] output_T The output vector
-   */
-  template <Operation op = Operation::Mult>
-  void Evaluation(const mfem::Vector& input_T, mfem::Vector& output_T) const
-  {
-    // get the values for each local processor
-    P_trial_->Mult(input_T, input_L_);
-
-    output_L_ = 0.0;
-    if (domain_integrals_.size() > 0) {
-      // get the values for each element on the local processor
-      G_trial_->Mult(input_L_, input_E_);
-
-      // compute residual contributions at the element level and sum them
-      output_E_ = 0.0;
-      for (auto& integral : domain_integrals_) {
-        if constexpr (op == Operation::Mult) {
-          integral.Mult(input_E_, output_E_);
-        }
-
-        if constexpr (op == Operation::GradientMult) {
-          integral.GradientMult(input_E_, output_E_);
-        }
-      }
-
-      // scatter-add to compute residuals on the local processor
-      G_test_->MultTranspose(output_E_, output_L_);
-    }
-
-    if (bdr_integrals_.size() > 0) {
-      G_trial_boundary_->Mult(input_L_, input_E_boundary_);
-
-      output_E_boundary_ = 0.0;
-      for (auto& integral : bdr_integrals_) {
-        if constexpr (op == Operation::Mult) {
-          integral.Mult(input_E_boundary_, output_E_boundary_);
-        }
-
-        if constexpr (op == Operation::GradientMult) {
-          integral.GradientMult(input_E_boundary_, output_E_boundary_);
-        }
-      }
-=======
->>>>>>> 8ffaa1a6
-
+    
     /**
      * @brief this member variable tells us which argument the associated Functional this gradient
      *  corresponds to:
