--- conflicted
+++ resolved
@@ -16,11 +16,7 @@
 
 namespace serac {
 
-<<<<<<< HEAD
 mfem::Mesh buildMeshFromFile(const std::string& mesh_file)
-=======
-std::unique_ptr<mfem::Mesh> buildMeshFromFile(const std::string& mesh_file)
->>>>>>> ae3cb0ad
 {
   // Open the mesh
   std::string msg = fmt::format("Opening mesh file: {0}", mesh_file);
@@ -43,11 +39,7 @@
     SLIC_ERROR_ROOT(err_msg);
   }
 
-<<<<<<< HEAD
   return mfem::Mesh{imesh, 1, 1, true};
-=======
-  return std::make_unique<mfem::Mesh>(imesh, 1, 1, true);
->>>>>>> ae3cb0ad
 }
 
 /**
@@ -79,11 +71,7 @@
   mesh.SetVertices(vertices);
 }
 
-<<<<<<< HEAD
 mfem::Mesh buildDiskMesh(int approx_number_of_elements)
-=======
-std::unique_ptr<mfem::ParMesh> buildDiskMesh(int approx_number_of_elements, const MPI_Comm comm)
->>>>>>> ae3cb0ad
 {
   static constexpr int dim                   = 2;
   static constexpr int num_elems             = 4;
@@ -113,19 +101,12 @@
 
   squish(mesh);
 
-<<<<<<< HEAD
   // The copy ctor is marked explicit, but this should qualify for NRVO...
   // It looks like this (and its analogues) don't have their copies elided...
   return mfem::Mesh(mesh);
 }
 
 mfem::Mesh buildBallMesh(int approx_number_of_elements)
-=======
-  return std::make_unique<mfem::ParMesh>(comm, mesh);
-}
-
-std::unique_ptr<mfem::ParMesh> buildBallMesh(int approx_number_of_elements, const MPI_Comm comm)
->>>>>>> ae3cb0ad
 {
   static constexpr int dim                   = 3;
   static constexpr int num_elems             = 8;
@@ -158,7 +139,6 @@
 
   squish(mesh);
 
-<<<<<<< HEAD
   // The copy ctor is marked explicit, but this should qualify for RVO...
   return mfem::Mesh(mesh);
 }
@@ -176,25 +156,6 @@
 }
 
 mfem::Mesh buildCylinderMesh(int radial_refinement, int elements_lengthwise, double radius, double height)
-=======
-  return std::make_unique<mfem::ParMesh>(comm, mesh);
-}
-
-std::unique_ptr<mfem::Mesh> buildRectangleMesh(int elements_in_x, int elements_in_y, double size_x, double size_y)
-{
-  return std::make_unique<mfem::Mesh>(elements_in_x, elements_in_y, mfem::Element::QUADRILATERAL, true, size_x, size_y);
-}
-
-std::unique_ptr<mfem::Mesh> buildCuboidMesh(int elements_in_x, int elements_in_y, int elements_in_z, double size_x,
-                                            double size_y, double size_z)
-{
-  return std::make_unique<mfem::Mesh>(elements_in_x, elements_in_y, elements_in_z, mfem::Element::HEXAHEDRON, true,
-                                      size_x, size_y, size_z);
-}
-
-std::unique_ptr<mfem::ParMesh> buildCylinderMesh(int radial_refinement, int elements_lengthwise, double radius,
-                                                 double height, const MPI_Comm comm)
->>>>>>> ae3cb0ad
 {
   static constexpr int dim                   = 2;
   static constexpr int num_vertices          = 17;
@@ -275,22 +236,10 @@
     mesh.SetVertices(new_vertices);
   }
 
-<<<<<<< HEAD
   return mfem::Mesh(*mfem::Extrude2D(&mesh, elements_lengthwise, height));
 }
 
 mfem::Mesh buildRing(int radial_refinement, double inner_radius, double outer_radius, double total_angle, int sectors)
-=======
-  std::unique_ptr<mfem::Mesh> extruded_mesh(mfem::Extrude2D(&mesh, elements_lengthwise, height));
-
-  auto extruded_pmesh = std::make_unique<mfem::ParMesh>(comm, *extruded_mesh);
-
-  return extruded_pmesh;
-}
-
-std::unique_ptr<mfem::Mesh> buildRing(int radial_refinement, double inner_radius, double outer_radius,
-                                      double total_angle, int sectors)
->>>>>>> ae3cb0ad
 {
   using index_type = int;
   using size_type  = std::vector<index_type>::size_type;
@@ -340,13 +289,8 @@
     boundary_elems[i + num_elems][1] = elems[i][2];
   }
 
-<<<<<<< HEAD
   mfem::Mesh mesh(dim, static_cast<int>(num_vertices), static_cast<int>(num_elems),
                   static_cast<int>(num_boundary_elements));
-=======
-  auto mesh = std::make_unique<mfem::Mesh>(dim, static_cast<int>(num_vertices), static_cast<int>(num_elems),
-                                           static_cast<int>(num_boundary_elements));
->>>>>>> ae3cb0ad
 
   for (auto vertex : vertices) {
     mesh.AddVertex(vertex.data());
@@ -398,7 +342,6 @@
   return mfem::Mesh(mesh);
 }
 
-<<<<<<< HEAD
 mfem::Mesh buildRingMesh(int radial_refinement, double inner_radius, double outer_radius, double total_angle,
                          int sectors)
 {
@@ -410,25 +353,6 @@
 {
   auto mesh = buildRing(radial_refinement, inner_radius, outer_radius, total_angle, sectors);
   return mfem::Mesh(*mfem::Extrude2D(&mesh, elements_lengthwise, height));
-=======
-std::unique_ptr<mfem::ParMesh> buildRingMesh(int radial_refinement, double inner_radius, double outer_radius,
-                                             double total_angle, int sectors, const MPI_Comm comm)
-{
-  return std::make_unique<mfem::ParMesh>(
-      comm, *buildRing(radial_refinement, inner_radius, outer_radius, total_angle, sectors));
-}
-
-std::unique_ptr<mfem::ParMesh> buildHollowCylinderMesh(int radial_refinement, int elements_lengthwise,
-                                                       double inner_radius, double outer_radius, double height,
-                                                       double total_angle, int sectors, const MPI_Comm comm)
-{
-  auto                        mesh = buildRing(radial_refinement, inner_radius, outer_radius, total_angle, sectors);
-  std::unique_ptr<mfem::Mesh> extruded_mesh(mfem::Extrude2D(mesh.get(), elements_lengthwise, height));
-
-  auto extruded_pmesh = std::make_unique<mfem::ParMesh>(comm, *extruded_mesh);
-
-  return extruded_pmesh;
->>>>>>> ae3cb0ad
 }
 
 namespace mesh {
@@ -463,11 +387,7 @@
 
 std::unique_ptr<mfem::ParMesh> buildParallelMesh(const InputOptions& options, const MPI_Comm comm)
 {
-<<<<<<< HEAD
   std::optional<mfem::Mesh> serial_mesh;
-=======
-  std::unique_ptr<mfem::Mesh> serial_mesh;
->>>>>>> ae3cb0ad
 
   if (const auto file_opts = std::get_if<FileInputOptions>(&options.extra_options)) {
     SLIC_ERROR_ROOT_IF(file_opts->absolute_mesh_file_name.empty(),
@@ -494,11 +414,7 @@
   return refineAndDistribute(std::move(*serial_mesh), options.ser_ref_levels, options.par_ref_levels, comm);
 }
 
-<<<<<<< HEAD
-std::shared_ptr<mfem::ParMesh> refineAndDistribute(mfem::Mesh&& serial_mesh, const int refine_serial,
-=======
-std::unique_ptr<mfem::ParMesh> refineAndDistribute(mfem::Mesh& serial_mesh, const int refine_serial,
->>>>>>> ae3cb0ad
+std::unique_ptr<mfem::ParMesh> refineAndDistribute(mfem::Mesh&& serial_mesh, const int refine_serial,
                                                    const int refine_parallel, const MPI_Comm comm)
 {
   // Serial refinement first
