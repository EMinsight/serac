--- conflicted
+++ resolved
@@ -79,13 +79,18 @@
 
   for (int i = 0; i < row_blocks; ++i) {
     for (int j = 0; j < col_blocks; ++j) {
-      auto* hypre_block =
-          const_cast<mfem::HypreParMatrix*>(dynamic_cast<const mfem::HypreParMatrix*>(&block_operator.GetBlock(i, j)));
-      SLIC_ERROR_ROOT_IF(
-          !hypre_block,
-          "Trying to use a direct solver on a block operator that does not contain HypreParMatrix blocks.");
-
-      hypre_blocks(i, j) = hypre_block;
+      // checks for presence of empty (null) blocks, which happen fairly
+      // common in multirank contact
+      if (!block_operator.IsZeroBlock(i, j)) {
+        auto* hypre_block = const_cast<mfem::HypreParMatrix*>(
+            dynamic_cast<const mfem::HypreParMatrix*>(&block_operator.GetBlock(i, j)));
+        SLIC_ERROR_ROOT_IF(!hypre_block,
+                            "Trying to use SuperLU on a block operator that does not contain HypreParMatrix blocks.");
+
+        hypre_blocks(i, j) = hypre_block;
+      } else {
+        hypre_blocks(i, j) = nullptr;
+      }
     }
   }
 
@@ -109,30 +114,11 @@
 
     SLIC_ERROR_ROOT_IF(!matrix, "Matrix must be an assembled HypreParMatrix for use with SuperLU");
 
-<<<<<<< HEAD
-    for (int i = 0; i < row_blocks; ++i) {
-      for (int j = 0; j < col_blocks; ++j) {
-        // checks for presence of empty (null) blocks, which happen fairly
-        // common in multirank contact
-        if (!block_operator->IsZeroBlock(i, j)) {
-          auto* hypre_block = const_cast<mfem::HypreParMatrix*>(
-              dynamic_cast<const mfem::HypreParMatrix*>(&block_operator->GetBlock(i, j)));
-          SLIC_ERROR_ROOT_IF(!hypre_block,
-                             "Trying to use SuperLU on a block operator that does not contain HypreParMatrix blocks.");
-
-          hypre_blocks(i, j) = hypre_block;
-        } else {
-          hypre_blocks(i, j) = nullptr;
-        }
-      }
-    }
-=======
     superlu_mat_ = std::make_unique<mfem::SuperLURowLocMatrix>(*matrix);
   }
 
   superlu_solver_.SetOperator(*superlu_mat_);
 }
->>>>>>> c56bd9c6
 
 #ifdef MFEM_USE_STRUMPACK
 
