--- conflicted
+++ resolved
@@ -21,15 +21,9 @@
   state_.push_back(displacement_);
 
   // If the user wants the AMG preconditioner with a linear solver, set the pfes to be the displacement
-<<<<<<< HEAD
-  const auto& augmented_params = mfem_ext::AugmentAMGForElasticity(params, displacement_.space());
+  const auto& augmented_options = mfem_ext::AugmentAMGForElasticity(options, displacement_.space());
 
-  K_inv_          = mfem_ext::EquationSolver(mesh->GetComm(), augmented_params);
-=======
-  const auto& augmented_options = augmentAMGForElasticity(options, displacement_.space());
-
-  K_inv_          = EquationSolver(mesh->GetComm(), augmented_options);
->>>>>>> f8169d96
+  K_inv_          = mfem_ext::EquationSolver(mesh->GetComm(), augmented_options);
   is_quasistatic_ = true;
 }
 
