// Copyright (c) 2019-2022, Lawrence Livermore National Security, LLC and
// other Serac Project Developers. See the top-level LICENSE file for
// details.
//
// SPDX-License-Identifier: (BSD-3-Clause)

/**
 * @file solid_mechanics.hpp
 *
 * @brief An object containing the solver for total Lagrangian finite deformation solid mechanics
 */

#pragma once

#include "mfem.hpp"

#include "serac/physics/common.hpp"
#include "serac/physics/base_physics.hpp"
#include "serac/numerics/odes.hpp"
#include "serac/numerics/stdfunction_operator.hpp"
#include "serac/numerics/functional/functional.hpp"
#include "serac/physics/state/state_manager.hpp"
#include "serac/physics/solid_legacy.hpp"

namespace serac {

namespace solid_mechanics {

/**
 * @brief default method and tolerances for solving the
 * systems of linear equations that show up in implicit
 * solid mechanics simulations
 */
const IterativeSolverOptions default_linear_options = {.rel_tol     = 1.0e-6,
                                                       .abs_tol     = 1.0e-16,
                                                       .print_level = 0,
                                                       .max_iter    = 500,
                                                       .lin_solver  = LinearSolver::GMRES,
                                                       .prec        = HypreBoomerAMGPrec{}};

/// the default direct solver option for solving the linear stiffness equations
const DirectSolverOptions direct_linear_options = {.print_level = 0};

/**
 * @brief default iteration limits, tolerances and verbosity for solving the
 * systems of nonlinear equations that show up in implicit
 * solid mechanics simulations
 */
const NonlinearSolverOptions default_nonlinear_options = {
    .rel_tol = 1.0e-4, .abs_tol = 1.0e-8, .max_iter = 10, .print_level = 1};

/// the default linear and nonlinear solver options for (quasi-)static analyses
const SolverOptions default_static_options = {default_linear_options, default_nonlinear_options};

/// solver options that use a direct linear solver for (quasi-)static analyses
const SolverOptions direct_static_options = {direct_linear_options, default_nonlinear_options};

/// the default solver and time integration options for dynamic analyses
const SolverOptions default_dynamic_options = {
    default_linear_options, default_nonlinear_options,
    TimesteppingOptions{TimestepMethod::Newmark, DirichletEnforcementMethod::RateControl}};

/// the direct solver and time integration options for dynamic analyses
const SolverOptions direct_dynamic_options = {
    direct_linear_options, default_nonlinear_options,
    TimesteppingOptions{TimestepMethod::Newmark, DirichletEnforcementMethod::RateControl}};

}  // namespace solid_mechanics

template <int order, int dim, typename parameters = Parameters<>,
          typename parameter_indices = std::make_integer_sequence<int, parameters::n>>
class SolidMechanics;

/**
 * @brief The nonlinear solid solver class
 *
 * The nonlinear total Lagrangian quasi-static and dynamic
 * hyperelastic solver object. This uses Functional to compute the tangent
 * stiffness matrices.
 *
 * @tparam order The order of the discretization of the displacement and velocity fields
 * @tparam dim The spatial dimension of the mesh
 */
template <int order, int dim, typename... parameter_space, int... parameter_indices>
class SolidMechanics<order, dim, Parameters<parameter_space...>, std::integer_sequence<int, parameter_indices...>>
    : public BasePhysics {
public:
  //! @cond Doxygen_Suppress
  static constexpr int  VALUE = 0, DERIVATIVE = 1;
  static constexpr auto I = Identity<dim>();
  //! @endcond

  /// @brief The total number of non-parameter state variables (displacement, velocity, shape) passed to the FEM
  /// integrators
  static constexpr auto NUM_STATE_VARS = 3;

  /**
   * @brief a list of the currently supported element geometries, by dimension
   * @note: this is hardcoded for now, since we currently
   * only support tensor product elements (1 element type per spatial dimension)
   */
  static constexpr Geometry geom = supported_geometries[dim];

  /**
   * @brief Construct a new SolidMechanics Functional object
   *
   * @param options The options for the linear, nonlinear, and ODE solves
   * @param geom_nonlin Flag to include geometric nonlinearities
   * @param name An optional name for the physics module instance
   * @param pmesh The mesh to conduct the simulation on, if different than the default mesh
   */

  SolidMechanics(const SolverOptions& options, GeometricNonlinearities geom_nonlin = GeometricNonlinearities::On,
                 const std::string& name = "", mfem::ParMesh* pmesh = nullptr)
      : BasePhysics(2, order, name, pmesh),
        velocity_(StateManager::newState(
            FiniteElementState::Options{
                .order = order, .vector_dim = mesh_.Dimension(), .name = detail::addPrefix(name, "velocity")},
            sidre_datacoll_id_)),
        displacement_(StateManager::newState(
            FiniteElementState::Options{
                .order = order, .vector_dim = mesh_.Dimension(), .name = detail::addPrefix(name, "displacement")},
            sidre_datacoll_id_)),
        adjoint_displacement_(
            StateManager::newState(FiniteElementState::Options{.order      = order,
                                                               .vector_dim = mesh_.Dimension(),
                                                               .name = detail::addPrefix(name, "adjoint_displacement")},
                                   sidre_datacoll_id_)),
<<<<<<< HEAD
        shape_displacement_(StateManager::newState(
            FiniteElementState::Options{
                .order = order, .vector_dim = mesh_.Dimension(), .name = detail::addPrefix(name, "shape_displacement")},
            sidre_datacoll_id_)),
        reactions_(StateManager::newDual(displacement_.space(), detail::addPrefix(name, "reactions"))),
        shape_sensitivity_(StateManager::newDual(displacement_.space(), detail::addPrefix(name, "shape_sensitivity"))),
=======
        reactions_(StateManager::newDual(displacement_.space(), "reactions")),
>>>>>>> 2ed82c98
        ode2_(displacement_.space().TrueVSize(),
              {.time = ode_time_point_, .c0 = c0_, .c1 = c1_, .u = u_, .du_dt = du_dt_, .d2u_dt2 = previous_},
              nonlin_solver_, bcs_),
        c0_(0.0),
        c1_(0.0),
        geom_nonlin_(geom_nonlin)
  {
    SLIC_ERROR_ROOT_IF(mesh_.Dimension() != dim,
                       axom::fmt::format("Compile time dimension and runtime mesh dimension mismatch"));

    states_.push_back(&velocity_);
    states_.push_back(&displacement_);
    states_.push_back(&adjoint_displacement_);

    duals_.push_back(&reactions_);

    parameters_.resize(sizeof...(parameter_space));

    // Create a pack of the primal field and parameter finite element spaces
    mfem::ParFiniteElementSpace* test_space = &displacement_.space();

    std::array<const mfem::ParFiniteElementSpace*, NUM_STATE_VARS + sizeof...(parameter_space)> trial_spaces;
    trial_spaces[0] = &displacement_.space();
    trial_spaces[1] = &displacement_.space();
    trial_spaces[2] = &shape_displacement_.space();

    if constexpr (sizeof...(parameter_space) > 0) {
      tuple<parameter_space...> types{};
      for_constexpr<sizeof...(parameter_space)>([&](auto i) {
        parameters_[i].trial_space = std::unique_ptr<mfem::ParFiniteElementSpace>(
            generateParFiniteElementSpace<typename std::remove_reference<decltype(get<i>(types))>::type>(&mesh_));
        trial_spaces[i + NUM_STATE_VARS] = parameters_[i].trial_space.get();
      });
    }

    residual_ =
        std::make_unique<Functional<test(trial, trial, shape_trial, parameter_space...)>>(test_space, trial_spaces);

    displacement_         = 0.0;
    velocity_             = 0.0;
    shape_displacement_   = 0.0;
    adjoint_displacement_ = 0.0;

    const auto& lin_options = options.linear;
    // If the user wants the AMG preconditioner with a linear solver, set the pfes
    // to be the displacement
    const auto& augmented_options = mfem_ext::AugmentAMGForElasticity(lin_options, displacement_.space());

    nonlin_solver_ = mfem_ext::EquationSolver(mesh_.GetComm(), augmented_options, options.nonlinear);

    // Check for dynamic mode
    if (options.dynamic) {
      ode2_.SetTimestepper(options.dynamic->timestepper);
      ode2_.SetEnforcementMethod(options.dynamic->enforcement_method);
      is_quasistatic_ = false;
    } else {
      is_quasistatic_ = true;
    }

    int true_size = velocity_.space().TrueVSize();

    u_.SetSize(true_size);
    du_dt_.SetSize(true_size);
    previous_.SetSize(true_size);
    previous_ = 0.0;

    du_.SetSize(true_size);
    du_ = 0.0;

    dr_.SetSize(true_size);
    dr_ = 0.0;

    predicted_displacement_.SetSize(true_size);
    predicted_displacement_ = 0.0;

    zero_.SetSize(true_size);
    zero_ = 0.0;
  }

  /// @brief Destroy the SolidMechanics Functional object
  ~SolidMechanics() {}

  /**
   * @brief Create a shared ptr to a quadrature data buffer for the given material type
   *
   * @tparam T the type to be created at each quadrature point
   * @param initial_state the value to be broadcast to each quadrature point
   * @return std::shared_ptr< QuadratureData<T> >
   */
  template <typename T>
  std::shared_ptr<QuadratureData<T>> createQuadratureDataBuffer(T initial_state)
  {
    constexpr auto Q = order + 1;

    size_t num_elements        = size_t(mesh_.GetNE());
    size_t qpoints_per_element = GaussQuadratureRule<geom, Q>().size();

    auto  qdata     = std::make_shared<QuadratureData<T>>(num_elements, qpoints_per_element);
    auto& container = *qdata;
    for (size_t e = 0; e < num_elements; e++) {
      for (size_t q = 0; q < qpoints_per_element; q++) {
        container(e, q) = initial_state;
      }
    }

    return qdata;
  }

  /**
   * @brief Set essential displacement boundary conditions (strongly enforced)
   *
   * @param[in] disp_bdr The boundary attributes on which to enforce a displacement
   * @param[in] disp The prescribed boundary displacement function
   */
  void setDisplacementBCs(const std::set<int>&                                           disp_bdr,
                          std::function<void(const mfem::Vector& x, mfem::Vector& disp)> disp)
  {
    // Project the coefficient onto the grid function
    disp_bdr_coef_ = std::make_shared<mfem::VectorFunctionCoefficient>(dim, disp);

    bcs_.addEssential(disp_bdr, disp_bdr_coef_, displacement_.space());
  }

  /**
   * @brief Set essential displacement boundary conditions (strongly enforced)
   *
   * @param[in] disp_bdr The boundary attributes on which to enforce a displacement
   * @param[in] disp The time-dependent prescribed boundary displacement function
   */
  void setDisplacementBCs(const std::set<int>&                                            disp_bdr,
                          std::function<void(const mfem::Vector&, double, mfem::Vector&)> disp)
  {
    // Project the coefficient onto the grid function
    disp_bdr_coef_ = std::make_shared<mfem::VectorFunctionCoefficient>(dim, disp);

    bcs_.addEssential(disp_bdr, disp_bdr_coef_, displacement_.space());
  }

  /**
   * @brief Set the displacement essential boundary conditions on a single component
   *
   * @param[in] disp_bdr The set of boundary attributes to set the displacement on
   * @param[in] disp The vector function containing the set displacement values
   * @param[in] component The component to set the displacment on
   */
  void setDisplacementBCs(const std::set<int>& disp_bdr, std::function<double(const mfem::Vector& x)> disp,
                          int component)
  {
    // Project the coefficient onto the grid function
    component_disp_bdr_coef_ = std::make_shared<mfem::FunctionCoefficient>(disp);

    bcs_.addEssential(disp_bdr, component_disp_bdr_coef_, displacement_.space(), component);
  }

  /**
   * @brief Accessor for getting named finite element state fields from the physics modules
   *
   * @param state_name The name of the Finite Element State to retrieve
   * @return The named Finite Element State
   */
  const FiniteElementState& getState(const std::string& state_name) override
  {
    if (state_name == "displacement") {
      return displacement_;
    } else if (state_name == "velocity") {
      return velocity_;
    } else if (state_name == "adjoint_displacement") {
      return adjoint_displacement_;
    }

    SLIC_ERROR_ROOT(axom::fmt::format("State {} requestion from solid mechanics module {}, but it doesn't exist",
                                      state_name, name_));
    return displacement_;
  }

  /**
   * @brief Get a vector of the finite element state solution variable names
   *
   * @return The solution variable names
   */
  virtual std::vector<std::string> getStateNames() override
  {
    return std::vector<std::string>{{"displacement"}, {"velocity"}, {"adjoint_displacement"}};
  }

  /**
   * @brief register a custom domain integral calculation as part of the residual
   *
   * @tparam active_parameters a list of indices, describing which parameters to pass to the q-function
   * @tparam StateType the type that contains the internal variables (if any) for q-function
   * @param qfunction a callable that returns a tuple of body-force and stress
   * @param qdata the buffer of material internal variables at each quadrature point
   *
   * ~~~ {.cpp}
   *
   *  double lambda = 500.0;
   *  double mu = 500.0;
   *  solid_mechanics.addCustomDomainIntegral(DependsOn<>{}, [=](auto x, auto displacement, auto acceleration, auto
   * shape_displacement){ auto du_dx = serac::get<1>(displacement);
   *
   *    auto I       = Identity<dim>();
   *    auto epsilon = 0.5 * (transpose(du_dx) + du_dx);
   *    auto stress = lambda * tr(epsilon) * I + 2.0 * mu * epsilon;
   *
   *    auto d2u_dt2 = serac::get<0>(acceleration);
   *    double rho = 1.0 + x[0]; // spatially-varying density
   *
   *    return serac::tuple{rho * d2u_dt2, stress};
   *  });
   *
   * ~~~
   */
  template <int... active_parameters, typename callable, typename StateType = Nothing>
  void addCustomDomainIntegral(DependsOn<active_parameters...>, callable qfunction,
                               std::shared_ptr<QuadratureData<StateType>> qdata = NoQData)
  {
    residual_->AddDomainIntegral(Dimension<dim>{}, DependsOn<0, 1, 2, active_parameters + NUM_STATE_VARS...>{},
                                 qfunction, mesh_, qdata);
  }

  /**
   * @brief Set the material stress response and mass properties for the physics module
   *
   * @tparam MaterialType The solid material type
   * @tparam StateType the type that contains the internal variables for MaterialType
   * @param material A material that provides a function to evaluate stress
   * @pre material must be a object that can be called with the following arguments:
   *    1. `MaterialType::State & state` an mutable reference to the internal variables for this quadrature point
   *    2. `tensor<T,dim,dim> du_dx` the displacement gradient at this quadrature point
   *    3. `tuple{value, derivative}`, a tuple of values and derivatives for each parameter field
   *            specified in the `DependsOn<...>` argument.
   *
   * @note The actual types of these arguments passed will be `double`, `tensor<double, ... >` or tuples thereof
   *    when doing direct evaluation. When differentiating with respect to one of the inputs, its stored
   *    values will change to `dual` numbers rather than `double`. (e.g. `tensor<double,3>` becomes `tensor<dual<...>,
   * 3>`)
   *
   * @param qdata the buffer of material internal variables at each quadrature point
   *
   * @pre MaterialType must have a public member variable `density`
   * @pre MaterialType must define operator() that returns the Cauchy stress
   */
  template <int... active_parameters, typename MaterialType, typename StateType = Empty>
  void setMaterial(DependsOn<active_parameters...>, MaterialType material,
                   std::shared_ptr<QuadratureData<StateType>> qdata = EmptyQData)
  {
    residual_->AddDomainIntegral(
        Dimension<dim>{},
        DependsOn<0, 1, 2,
                  active_parameters + NUM_STATE_VARS...>{},  // the magic number "+ NUM_STATE_VARS" accounts for the
                                                             // fact that the displacement, acceleration, and shape
                                                             // fields are always-on and come first, so the `n`th
                                                             // parameter will actually be argument `n + NUM_STATE_VARS`
        [this, material](auto /*x*/, auto& state, auto displacement, auto acceleration, auto shape, auto... params) {
          auto du_dX   = get<DERIVATIVE>(displacement);
          auto d2u_dt2 = get<VALUE>(acceleration);
          auto dp_dX   = get<DERIVATIVE>(shape);

          // Compute the displacement gradient with respect to the shape-adjusted coordinate.

          // Note that the current configuration x = X + u + p, where X is the original reference
          // configuration, u is the displacement, and p is the shape displacement. We need the gradient with
          // respect to the perturbed reference configuration X' = X + p for the material model. Therefore, we calculate
          // du/dX' = du/dX * dX/dX' = du/dX * (dX'/dX)^-1 = du/dX * (I + dp/dX)^-1

          auto du_dX_prime = dot(du_dX, inv(I + dp_dX));

          auto stress = material(state, du_dX_prime, params...);

          // dx_dX is the volumetric transform to get us back to the original
          // reference configuration (dx/dX = I + du/dX + dp/dX). If we are not including geometric
          // nonlinearities, we ignore the du/dX factor.

          auto dx_dX = 0.0 * du_dX + dp_dX + I;

          if (geom_nonlin_ == GeometricNonlinearities::On) {
            dx_dX += du_dX;
          }

          auto flux = dot(stress, transpose(inv(dx_dX))) * det(dx_dX);

          // This transpose on the stress in the following line is a
          // hack to fix a bug in the residual operator. The stress
          // should be transposed in the contraction of the Piola
          // stress with the shape function gradients.
          //
          // Note that the mass part of the return is integrated in the perturbed reference
          // configuration, hence the det(I + dp_dx) = det(dX'/dX)
          return serac::tuple{material.density * d2u_dt2 * det(I + dp_dX), flux};
        },
        mesh_, qdata);
  }

  /// @overload
  template <typename MaterialType, typename StateType = Empty>
  void setMaterial(MaterialType material, std::shared_ptr<QuadratureData<StateType>> qdata = EmptyQData)
  {
    setMaterial(DependsOn<>{}, material, qdata);
  }

  /**
   * @brief Set the underlying finite element state to a prescribed displacement
   *
   * @param disp The function describing the displacement field
   */
  void setDisplacement(std::function<void(const mfem::Vector& x, mfem::Vector& disp)> disp)
  {
    // Project the coefficient onto the grid function
    mfem::VectorFunctionCoefficient disp_coef(dim, disp);
    displacement_.project(disp_coef);
    gf_initialized_[1] = true;
  }

  /**
   * @brief Set the underlying finite element state to a prescribed velocity
   *
   * @param vel The function describing the velocity field
   */
  void setVelocity(std::function<void(const mfem::Vector& x, mfem::Vector& vel)> vel)
  {
    // Project the coefficient onto the grid function
    mfem::VectorFunctionCoefficient vel_coef(dim, vel);
    velocity_.project(vel_coef);
    gf_initialized_[0] = true;
  }

  /**
   * @brief Set the body forcefunction
   *
   * @tparam BodyForceType The type of the body force load
   * @pre body_force must be a object that can be called with the following arguments:
   *    1. `tensor<T,dim> x` the spatial coordinates for the quadrature point
   *    2. `double t` the time (note: time will be handled differently in the future)
   *    3. `tuple{value, derivative}`, a variadic list of tuples (each with a values and derivative),
   *            one tuple for each of the trial spaces specified in the `DependsOn<...>` argument.
   * @note The actual types of these arguments passed will be `double`, `tensor<double, ... >` or tuples thereof
   *    when doing direct evaluation. When differentiating with respect to one of the inputs, its stored
   *    values will change to `dual` numbers rather than `double`. (e.g. `tensor<double,3>` becomes `tensor<dual<...>,
   * 3>`)
   *
   */
  template <int... active_parameters, typename BodyForceType>
  void addBodyForce(DependsOn<active_parameters...>, BodyForceType body_force)
  {
    residual_->AddDomainIntegral(
        Dimension<dim>{}, DependsOn<0, 1, 2, active_parameters + NUM_STATE_VARS...>{},
        [body_force, this](auto x, auto /* displacement */, auto /* acceleration */, auto shape, auto... params) {
          // note: this assumes that the body force function is defined
          // per unit volume in the reference configuration
          auto p     = get<VALUE>(shape);
          auto dp_dX = get<DERIVATIVE>(shape);
          return serac::tuple{-1.0 * body_force(x + p, ode_time_point_, params...) * det(dp_dX + I), zero{}};
        },
        mesh_);
  }

  /// @overload
  template <typename BodyForceType>
  void addBodyForce(BodyForceType body_force)
  {
    addBodyForce(DependsOn<>{}, body_force);
  }

  /**
   * @brief Set the traction boundary condition
   *
   * @tparam TractionType The type of the traction load
   * @param traction_function A function describing the traction applied to a boundary
   *
   * @pre TractionType must be a object that can be called with the following arguments:
   *    1. `tensor<T,dim> x` the spatial coordinates for the quadrature point
   *    2. `tensor<T,dim> n` the outward-facing unit normal for the quadrature point
   *    3. `double t` the time (note: time will be handled differently in the future)
   *    4. `tuple{value, derivative}`, a variadic list of tuples (each with a values and derivative),
   *            one tuple for each of the trial spaces specified in the `DependsOn<...>` argument.
   *
   * @note The actual types of these arguments passed will be `double`, `tensor<double, ... >` or tuples thereof
   *    when doing direct evaluation. When differentiating with respect to one of the inputs, its stored
   *    values will change to `dual` numbers rather than `double`. (e.g. `tensor<double,3>` becomes `tensor<dual<...>,
   * 3>`)
   *
   * @note: until mfem::GetFaceGeometricFactors implements their JACOBIANS option,
   * (or we implement a replacement kernel ourselves) we are not able to compute
   * shape sensitivities for boundary integrals.
   */
  template <int... active_parameters, typename TractionType>
  void setPiolaTraction(DependsOn<active_parameters...>, TractionType traction_function)
  {
    residual_->AddBoundaryIntegral(
        Dimension<dim - 1>{}, DependsOn<0, 1, 2, active_parameters + NUM_STATE_VARS...>{},
        [this, traction_function](auto x, auto n, auto, auto, auto shape, auto... params) {
          auto p = get<VALUE>(shape);
          return -1.0 * traction_function(x + p, n, ode_time_point_, params...);
        },
        mesh_);
  }

  /// @overload
  template <typename TractionType>
  void setPiolaTraction(TractionType traction_function)
  {
    setPiolaTraction(DependsOn<>{}, traction_function);
  }

  /// @brief Build the quasi-static operator corresponding to the total Lagrangian formulation
  std::unique_ptr<mfem_ext::StdFunctionOperator> buildQuasistaticOperator()
  {
    // the quasistatic case is entirely described by the residual,
    // there is no ordinary differential equation
    return std::make_unique<mfem_ext::StdFunctionOperator>(
        displacement_.space().TrueVSize(),

        // residual function
        [this](const mfem::Vector& u, mfem::Vector& r) {
          r = (*residual_)(u, zero_, shape_displacement_, *parameters_[parameter_indices].state...);
          r.SetSubVector(bcs_.allEssentialTrueDofs(), 0.0);
        },

        // gradient of residual function
        [this](const mfem::Vector& u) -> mfem::Operator& {
          auto [r, drdu] =
              (*residual_)(differentiate_wrt(u), zero_, shape_displacement_, *parameters_[parameter_indices].state...);
          J_   = assemble(drdu);
          J_e_ = bcs_.eliminateAllEssentialDofsFromMatrix(*J_);
          return *J_;
        });
  }

  /**
   * @brief Complete the initialization and allocation of the data structures.
   *
   * @note This must be called before AdvanceTimestep().
   */
  void completeSetup() override
  {
    if constexpr (sizeof...(parameter_space) > 0) {
      for (size_t i = 0; i < sizeof...(parameter_space); i++) {
        SLIC_ERROR_ROOT_IF(!parameters_[i].state,
                           "all parameters fields must be initialized before calling completeSetup()");
      }
    }

    // Build the dof array lookup tables
    displacement_.space().BuildDofToArrays();

    if (is_quasistatic_) {
      residual_with_bcs_ = buildQuasistaticOperator();

      // the residual calculation uses the old stiffness matrix
      // to help apply essential boundary conditions, so we
      // compute J here to prime the pump for the first solve
      residual_with_bcs_->GetGradient(displacement_);

    } else {
      // the dynamic case is described by a residual function and a second order
      // ordinary differential equation. Here, we define the residual function in
      // terms of an acceleration.
      residual_with_bcs_ = std::make_unique<mfem_ext::StdFunctionOperator>(
          displacement_.space().TrueVSize(),

          [this](const mfem::Vector& d2u_dt2, mfem::Vector& r) {
            add(1.0, u_, c0_, d2u_dt2, predicted_displacement_);
            r = (*residual_)(predicted_displacement_, d2u_dt2, shape_displacement_,
                             *parameters_[parameter_indices].state...);
            r.SetSubVector(bcs_.allEssentialTrueDofs(), 0.0);
          },

          [this](const mfem::Vector& d2u_dt2) -> mfem::Operator& {
            add(1.0, u_, c0_, d2u_dt2, predicted_displacement_);

            // K := dR/du
            auto K =
                serac::get<DERIVATIVE>((*residual_)(differentiate_wrt(predicted_displacement_), d2u_dt2,
                                                    shape_displacement_, *parameters_[parameter_indices].state...));
            std::unique_ptr<mfem::HypreParMatrix> k_mat(assemble(K));

            // M := dR/da
            auto M =
                serac::get<DERIVATIVE>((*residual_)(predicted_displacement_, differentiate_wrt(d2u_dt2),
                                                    shape_displacement_, *parameters_[parameter_indices].state...));
            std::unique_ptr<mfem::HypreParMatrix> m_mat(assemble(M));

            // J = M + c0 * K
            J_.reset(mfem::Add(1.0, *m_mat, c0_, *k_mat));
            J_e_ = bcs_.eliminateAllEssentialDofsFromMatrix(*J_);

            return *J_;
          });
    }

    nonlin_solver_.SetOperator(*residual_with_bcs_);
  }

  /// @brief Solve the Quasi-static Newton system
  void quasiStaticSolve(double dt)
  {
    time_ += dt;

    // the ~20 lines of code below are essentially equivalent to the 1-liner
    // u += dot(inv(J), dot(J_elim[:, dofs], (U(t + dt) - u)[dofs]));
    {
      du_ = 0.0;
      for (auto& bc : bcs_.essentials()) {
        bc.setDofs(du_, time_);
      }

      auto& constrained_dofs = bcs_.allEssentialTrueDofs();
      for (int i = 0; i < constrained_dofs.Size(); i++) {
        int j = constrained_dofs[i];
        du_[j] -= displacement_(j);
      }

      dr_ = 0.0;
      mfem::EliminateBC(*J_, *J_e_, constrained_dofs, du_, dr_);

      auto& lin_solver = nonlin_solver_.LinearSolver();

      lin_solver.SetOperator(*J_);

      lin_solver.Mult(dr_, du_);

      displacement_ += du_;
    }

    nonlin_solver_.Mult(zero_, displacement_);
  }

  /**
   * @brief Advance the timestep
   *
   * @param[inout] dt The timestep to attempt. This will return the actual timestep for adaptive timestepping
   * schemes
   * @pre SolidMechanics::completeSetup() must be called prior to this call
   */
  void advanceTimestep(double& dt) override
  {
    SLIC_ERROR_ROOT_IF(!residual_, "completeSetup() must be called prior to advanceTimestep(dt) in SolidMechanics.");

    // bcs_.setTime(time_);

    if (is_quasistatic_) {
      quasiStaticSolve(dt);
    } else {
      ode2_.Step(displacement_, velocity_, time_, dt);
    }

    {
      // after finding displacements that satisfy equilibrium,
      // compute the residual one more time, this time enabling
      // the material state buffers to be updated
      residual_->update_qdata = true;

      // this seems like the wrong way to be doing this assignment, but
      // reactions_ = residual(displacement, ...);
      // isn't currently supported
      reactions_.Vector::operator=(
          (*residual_)(displacement_, zero_, shape_displacement_, *parameters_[parameter_indices].state...));
      // TODO (talamini1): Fix above reactions for dynamics. Setting the accelerations to zero
      // works for quasi-statics, but we need to account for the accelerations in
      // dynamics. We need to figure out how to get the updated accelerations out of the
      // ODE solver.

      residual_->update_qdata = false;
    }

    cycle_ += 1;
  }

  /**
   * @brief Solve the adjoint problem
   * @pre It is expected that the forward analysis is complete and the current displacement state is valid
   * @note If the essential boundary state is not specified, homogeneous essential boundary conditions are applied
   *
   * @param[in] adjoint_load The dual state that contains the right hand side of the adjoint system (d quantity of
   * interest/d displacement)
   * @param[in] dual_with_essential_boundary A optional finite element dual containing the non-homogenous essential
   * boundary condition data for the adjoint problem
   * @return The computed adjoint finite element state
   */
  virtual const serac::FiniteElementState& solveAdjoint(
      FiniteElementDual& adjoint_load, FiniteElementDual* dual_with_essential_boundary = nullptr) override
  {
    mfem::HypreParVector adjoint_load_vector(adjoint_load);

    // Add the sign correction to move the term to the RHS
    adjoint_load_vector *= -1.0;

    auto& lin_solver = nonlin_solver_.LinearSolver();

    // By default, use a homogeneous essential boundary condition
    mfem::HypreParVector adjoint_essential(adjoint_load);
    adjoint_essential = 0.0;

    // sam: is this the right thing to be doing for dynamics simulations,
    // or are we implicitly assuming this should only be used in quasistatic analyses?
    auto drdu     = serac::get<DERIVATIVE>((*residual_)(differentiate_wrt(displacement_), zero_, shape_displacement_,
                                                    *parameters_[parameter_indices].state...));
    auto jacobian = assemble(drdu);
    auto J_T      = std::unique_ptr<mfem::HypreParMatrix>(jacobian->Transpose());

    // If we have a non-homogeneous essential boundary condition, extract it from the given state
    if (dual_with_essential_boundary) {
      adjoint_essential = *dual_with_essential_boundary;
    }

    for (const auto& bc : bcs_.essentials()) {
      bc.apply(*J_T, adjoint_load_vector, adjoint_essential);
    }

    lin_solver.SetOperator(*J_T);
    lin_solver.Mult(adjoint_load_vector, adjoint_displacement_);

    return adjoint_displacement_;
  }

  /**
   * @brief Compute the implicit sensitivity of the quantity of interest used in defining the load for the adjoint
   * problem with respect to the parameter field
   *
   * @param parameter_field The index of the parameter to take a derivative with respect to
   * @return The sensitivity with respect to the parameter
   *
   * @pre `solveAdjoint` with an appropriate adjoint load must be called prior to this method.
   */
  FiniteElementDual& computeSensitivity(size_t parameter_field) override
  {
    SLIC_ASSERT_MSG(parameter_field < sizeof...(parameter_indices),
                    axom::fmt::format("Invalid parameter index {} reqested for sensitivity."));

    auto drdparam = serac::get<DERIVATIVE>(d_residual_d_[parameter_field]());

    auto drdparam_mat = assemble(drdparam);

    drdparam_mat->MultTranspose(adjoint_displacement_, *parameters_[parameter_field].sensitivity);

    return *parameters_[parameter_field].sensitivity;
  }

  /**
   * @brief Compute the implicit sensitivity of the quantity of interest used in defining the load for the adjoint
   * problem with respect to the shape displacement field
   *
   * @return The sensitivity with respect to the shape displacement
   */
  FiniteElementDual& computeShapeSensitivity() override
  {
    auto drdshape = serac::get<DERIVATIVE>((*residual_)(DifferentiateWRT<2>{}, displacement_, zero_,
                                                        shape_displacement_, *parameters_[parameter_indices].state...));

    auto drdshape_mat = assemble(drdshape);

    drdshape_mat->MultTranspose(adjoint_displacement_, shape_displacement_sensitivity_);

    return shape_displacement_sensitivity_;
  }

  /**
   * @brief Get the displacement state
   *
   * @return A reference to the current displacement finite element state
   */
  const serac::FiniteElementState& displacement() const { return displacement_; };

  /// @overload
  serac::FiniteElementState& displacement() { return displacement_; };

  /**
   * @brief Get the adjoint displacement state
   *
   * @return A reference to the current adjoint displacement finite element state
   */
  const serac::FiniteElementState& adjointDisplacement() const { return adjoint_displacement_; };

  /// @overload
  serac::FiniteElementState& adjointDisplacement() { return adjoint_displacement_; };

  /**
   * @brief Get the velocity state
   *
   * @return A reference to the current velocity finite element state
   */
  const serac::FiniteElementState& velocity() const { return velocity_; };

  /// @overload
  serac::FiniteElementState& velocity() { return velocity_; };

  /// @brief getter for nodal forces (before zeroing-out essential dofs)
  const serac::FiniteElementDual& reactions() { return reactions_; };

protected:
  /// The compile-time finite element trial space for displacement and velocity (H1 of order p)
  using trial = H1<order, dim>;

  /// The compile-time finite element test space for displacement and velocity (H1 of order p)
  using test = H1<order, dim>;

  /// The compile-time finite element trial space for shape displacement (H1 of order 1, nodal displacements)
  /// The choice of polynomial order for the shape sensitivity is determined in the StateManager
  using shape_trial = H1<SHAPE_ORDER, dim>;

  /// The velocity finite element state
  FiniteElementState velocity_;

  /// The displacement finite element state
  FiniteElementState displacement_;

  /// The displacement finite element state
  FiniteElementState adjoint_displacement_;

  /// nodal forces
  FiniteElementDual reactions_;

  /// serac::Functional that is used to calculate the residual and its derivatives
  std::unique_ptr<Functional<test(trial, trial, shape_trial, parameter_space...)>> residual_;

  /// mfem::Operator that calculates the residual after applying essential boundary conditions
  std::unique_ptr<mfem_ext::StdFunctionOperator> residual_with_bcs_;

  /**
   * @brief the ordinary differential equation that describes
   * how to solve for the second time derivative of displacement, given
   * the current displacement, velocity, and source terms
   */
  mfem_ext::SecondOrderODE ode2_;

  /// the specific methods and tolerances specified to solve the nonlinear residual equations
  mfem_ext::EquationSolver nonlin_solver_;

  /// Assembled sparse matrix for the Jacobian
  std::unique_ptr<mfem::HypreParMatrix> J_;

  /// rows and columns of J_ that have been separated out
  /// because are associated with essential boundary conditions
  std::unique_ptr<mfem::HypreParMatrix> J_e_;

  /// an intermediate variable used to store the predicted end-step displacement
  mfem::Vector predicted_displacement_;

  /// vector used to store the change in essential bcs between timesteps
  mfem::Vector du_;

  /// vector used to store forces arising from du_ when applying time-dependent bcs
  mfem::Vector dr_;

  /// @brief used to communicate the ODE solver's predicted displacement to the residual operator
  mfem::Vector u_;

  /// @brief used to communicate the ODE solver's predicted velocity to the residual operator
  mfem::Vector du_dt_;

  /// @brief the previous acceleration, used as a starting guess for newton's method
  mfem::Vector previous_;

  /// coefficient used to calculate predicted displacement: u_p := u + c0 * d2u_dt2
  double c0_;

  /// coefficient used to calculate predicted velocity: dudt_p := dudt + c1 * d2u_dt2
  double c1_;

  /// @brief A flag denoting whether to compute geometric nonlinearities in the residual
  GeometricNonlinearities geom_nonlin_;

  /// @brief Coefficient containing the essential boundary values
  std::shared_ptr<mfem::VectorCoefficient> disp_bdr_coef_;

  /// @brief Coefficient containing the essential boundary values
  std::shared_ptr<mfem::Coefficient> component_disp_bdr_coef_;

  /// @brief An auxilliary zero vector
  mfem::Vector zero_;

  /// @brief Array functions computing the derivative of the residual with respect to each given parameter
  /// @note This is needed so the user can ask for a specific sensitivity at runtime as opposed to it being a
  /// template parameter.
  std::array<std::function<decltype((*residual_)(DifferentiateWRT<0>{}, displacement_, zero_, shape_displacement_,
                                                 *parameters_[parameter_indices].state...))()>,
             sizeof...(parameter_indices)>
      d_residual_d_ = {[&]() {
        return (*residual_)(DifferentiateWRT<NUM_STATE_VARS + parameter_indices>{}, displacement_, zero_,
                            shape_displacement_, *parameters_[parameter_indices].state...);
      }...};
};

}  // namespace serac<|MERGE_RESOLUTION|>--- conflicted
+++ resolved
@@ -126,16 +126,7 @@
                                                                .vector_dim = mesh_.Dimension(),
                                                                .name = detail::addPrefix(name, "adjoint_displacement")},
                                    sidre_datacoll_id_)),
-<<<<<<< HEAD
-        shape_displacement_(StateManager::newState(
-            FiniteElementState::Options{
-                .order = order, .vector_dim = mesh_.Dimension(), .name = detail::addPrefix(name, "shape_displacement")},
-            sidre_datacoll_id_)),
-        reactions_(StateManager::newDual(displacement_.space(), detail::addPrefix(name, "reactions"))),
-        shape_sensitivity_(StateManager::newDual(displacement_.space(), detail::addPrefix(name, "shape_sensitivity"))),
-=======
         reactions_(StateManager::newDual(displacement_.space(), "reactions")),
->>>>>>> 2ed82c98
         ode2_(displacement_.space().TrueVSize(),
               {.time = ode_time_point_, .c0 = c0_, .c1 = c1_, .u = u_, .du_dt = du_dt_, .d2u_dt2 = previous_},
               nonlin_solver_, bcs_),
