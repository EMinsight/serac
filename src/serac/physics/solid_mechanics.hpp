--- conflicted
+++ resolved
@@ -349,19 +349,11 @@
    * @tparam MaterialType The solid material type
    * @tparam StateType the type that contains the internal variables for MaterialType
    * @param material A material that provides a function to evaluate stress
-<<<<<<< HEAD
-   * @pre body_force must be a object that can be called with the following arguments:
+   * @pre material must be a object that can be called with the following arguments:
    *    1. `MaterialType::State & state` an mutable reference to the internal variables for this quadrature point
    *    2. `tensor<T,dim,dim> du_dx` the displacement gradient at this quadrature point
    *    3. `tuple{value, derivative}`, a tuple of values and derivatives for each parameter field
    *            specified in the `DependsOn<...>` argument.
-=======
-   * @pre material must be a object that can be called with the following arguments:
-   *    1. `tensor<T,dim> x` the spatial coordinates for the quadrature point
-   *    2. `double t` the time (note: time will be handled differently in the future)
-   *    3+. `tuple{value, derivative}`, a tuple of values and derivatives for each of the trial spaces
-   *            specified in the `DependsOn<...>` argument. 
->>>>>>> f348dd58
    *
    * @note The actual types of these arguments passed will be `double`, `tensor<double, ... >` or tuples thereof
    *    when doing direct evaluation. When differentiating with respect to one of the inputs, its stored
