// Copyright (c) 2019-2022, Lawrence Livermore National Security, LLC and
// other Serac Project Developers. See the top-level LICENSE file for
// details.
//
// SPDX-License-Identifier: (BSD-3-Clause)

/**
 * @file solid_mechanics.hpp
 *
 * @brief An object containing the solver for total Lagrangian finite deformation solid mechanics
 */

#pragma once

#include "mfem.hpp"

#include "serac/physics/common.hpp"
#include "serac/physics/base_physics.hpp"
#include "serac/numerics/odes.hpp"
#include "serac/numerics/stdfunction_operator.hpp"
#include "serac/numerics/functional/functional.hpp"
#include "serac/physics/state/state_manager.hpp"
#include "serac/physics/solid_legacy.hpp"

namespace serac {

namespace solid_mechanics {

/**
 * @brief default method and tolerances for solving the
 * systems of linear equations that show up in implicit
 * solid mechanics simulations
 */
const IterativeSolverOptions default_linear_options = {.rel_tol     = 1.0e-6,
                                                       .abs_tol     = 1.0e-16,
                                                       .print_level = 0,
                                                       .max_iter    = 500,
                                                       .lin_solver  = LinearSolver::GMRES,
                                                       .prec        = HypreBoomerAMGPrec{}};

/// the default direct solver option for solving the linear stiffness equations
const DirectSolverOptions direct_linear_options = {.print_level = 0};

/**
 * @brief default iteration limits, tolerances and verbosity for solving the
 * systems of nonlinear equations that show up in implicit
 * solid mechanics simulations
 */
const NonlinearSolverOptions default_nonlinear_options = {
    .rel_tol = 1.0e-4, .abs_tol = 1.0e-8, .max_iter = 10, .print_level = 1};

/// the default linear and nonlinear solver options for (quasi-)static analyses
const SolverOptions default_static_options = {default_linear_options, default_nonlinear_options};

/// solver options that use a direct linear solver for (quasi-)static analyses
const SolverOptions direct_static_options = {direct_linear_options, default_nonlinear_options};

/// the default solver and time integration options for dynamic analyses
const SolverOptions default_dynamic_options = {
    default_linear_options, default_nonlinear_options,
    TimesteppingOptions{TimestepMethod::Newmark, DirichletEnforcementMethod::RateControl}};

/// the direct solver and time integration options for dynamic analyses
const SolverOptions direct_dynamic_options = {
    direct_linear_options, default_nonlinear_options,
    TimesteppingOptions{TimestepMethod::Newmark, DirichletEnforcementMethod::RateControl}};

}  // namespace solid_mechanics

template <int order, int dim, typename parameters = Parameters<>,
          typename parameter_indices = std::make_integer_sequence<int, parameters::n>>
class SolidMechanics;

/**
 * @brief The nonlinear solid solver class
 *
 * The nonlinear total Lagrangian quasi-static and dynamic
 * hyperelastic solver object. This uses Functional to compute the tangent
 * stiffness matrices.
 *
 * @tparam order The order of the discretization of the displacement and velocity fields
 * @tparam dim The spatial dimension of the mesh
 */
template <int order, int dim, typename... parameter_space, int... parameter_indices>
class SolidMechanics<order, dim, Parameters<parameter_space...>, std::integer_sequence<int, parameter_indices...>>
    : public BasePhysics {
public:
  //! @cond Doxygen_Suppress
  static constexpr int  VALUE = 0, DERIVATIVE = 1;
  static constexpr auto I = Identity<dim>();
  //! @endcond

  /// @brief The total number of non-parameter state variables (displacement, velocity, shape) passed to the FEM
  /// integrators
  static constexpr auto NUM_STATE_VARS = 3;

  /**
   * @brief a list of the currently supported element geometries, by dimension
   * @note: this is hardcoded for now, since we currently
   * only support tensor product elements (1 element type per spatial dimension)
   */
  static constexpr Geometry geom = supported_geometries[dim];

  /**
   * @brief Construct a new SolidMechanics Functional object
   *
   * @param options The options for the linear, nonlinear, and ODE solves
   * @param geom_nonlin Flag to include geometric nonlinearities
   * @param name An optional name for the physics module instance
   * @param calc_shape A flag for computing the shape displacement and associated sensitivity
   * @param pmesh The mesh to conduct the simulation on, if different than the default mesh
   */

  SolidMechanics(const SolverOptions& options, GeometricNonlinearities geom_nonlin = GeometricNonlinearities::On,
                 const std::string& name = "", ShapeDisplacement calc_shape = ShapeDisplacement::Off,
                 mfem::ParMesh* pmesh = nullptr)
      : BasePhysics(2, order, name, pmesh),
        velocity_(StateManager::newState(
            FiniteElementState::Options{
                .order = order, .vector_dim = mesh_.Dimension(), .name = detail::addPrefix(name, "velocity")},
            sidre_datacoll_id_)),
        displacement_(StateManager::newState(
            FiniteElementState::Options{
                .order = order, .vector_dim = mesh_.Dimension(), .name = detail::addPrefix(name, "displacement")},
            sidre_datacoll_id_)),
        adjoint_displacement_(
            StateManager::newState(FiniteElementState::Options{.order      = order,
                                                               .vector_dim = mesh_.Dimension(),
                                                               .name = detail::addPrefix(name, "adjoint_displacement")},
                                   sidre_datacoll_id_)),
        shape_displacement_(StateManager::newState(
            FiniteElementState::Options{
                .order = order, .vector_dim = mesh_.Dimension(), .name = detail::addPrefix(name, "shape_displacement")},
            sidre_datacoll_id_)),
        reactions_(StateManager::newDual(displacement_.space(), "reactions")),
        shape_sensitivity_(StateManager::newDual(displacement_.space(), "shape_sensitivity")),
        ode2_(displacement_.space().TrueVSize(),
              {.time = ode_time_point_, .c0 = c0_, .c1 = c1_, .u = u_, .du_dt = du_dt_, .d2u_dt2 = previous_},
              nonlin_solver_, bcs_),
        c0_(0.0),
        c1_(0.0),
        geom_nonlin_(geom_nonlin),
        calc_shape_(calc_shape)
  {
    SLIC_ERROR_ROOT_IF(mesh_.Dimension() != dim,
                       axom::fmt::format("Compile time dimension and runtime mesh dimension mismatch"));

    states_.push_back(&velocity_);
    states_.push_back(&displacement_);
    states_.push_back(&adjoint_displacement_);

    duals_.push_back(&reactions_);

    if (calc_shape_ == ShapeDisplacement::On) {
      states_.push_back(&shape_displacement_);
      duals_.push_back(&shape_sensitivity_);
    }

    parameter_states_.resize(sizeof...(parameter_space));
    parameter_sensitivities_.resize(sizeof...(parameter_space));

    // Create a pack of the primal field and parameter finite element spaces
    mfem::ParFiniteElementSpace* test_space = &displacement_.space();

    std::array<const mfem::ParFiniteElementSpace*, NUM_STATE_VARS + sizeof...(parameter_space)> trial_spaces;
    trial_spaces[0] = &displacement_.space();
    trial_spaces[1] = &displacement_.space();
    trial_spaces[2] = &displacement_.space();

    if constexpr (sizeof...(parameter_space) > 0) {
      tuple<parameter_space...> types{};
      for_constexpr<sizeof...(parameter_space)>([&](auto i) {
        parameter_trial_spaces_[i] = std::unique_ptr<mfem::ParFiniteElementSpace>(
            generateParFiniteElementSpace<typename std::remove_reference<decltype(get<i>(types))>::type>(&mesh_));
        trial_spaces[i + NUM_STATE_VARS] = parameter_trial_spaces_[i].get();
      });
    }

    residual_ = std::make_unique<Functional<test(trial, trial, trial, parameter_space...)>>(test_space, trial_spaces);

    displacement_         = 0.0;
    velocity_             = 0.0;
    shape_displacement_   = 0.0;
    adjoint_displacement_ = 0.0;

    const auto& lin_options = options.linear;
    // If the user wants the AMG preconditioner with a linear solver, set the pfes
    // to be the displacement
    const auto& augmented_options = mfem_ext::AugmentAMGForElasticity(lin_options, displacement_.space());

    nonlin_solver_ = mfem_ext::EquationSolver(mesh_.GetComm(), augmented_options, options.nonlinear);

    // Check for dynamic mode
    if (options.dynamic) {
      ode2_.SetTimestepper(options.dynamic->timestepper);
      ode2_.SetEnforcementMethod(options.dynamic->enforcement_method);
      is_quasistatic_ = false;
    } else {
      is_quasistatic_ = true;
    }

    int true_size = velocity_.space().TrueVSize();

    u_.SetSize(true_size);
    du_dt_.SetSize(true_size);
    previous_.SetSize(true_size);
    previous_ = 0.0;

    du_.SetSize(true_size);
    du_ = 0.0;

    dr_.SetSize(true_size);
    dr_ = 0.0;

    predicted_displacement_.SetSize(true_size);
    predicted_displacement_ = 0.0;

    zero_.SetSize(true_size);
    zero_ = 0.0;
  }

  /// @brief Destroy the SolidMechanics Functional object
  ~SolidMechanics() {}

  /**
<<<<<<< HEAD
=======
   * @brief register the provided FiniteElementState object as the source of values for parameter `i`
   *
   * @param parameter_state the values to use for the specified parameter
   * @param i the index of the parameter
   */
  void setParameter(FiniteElementState& parameter_state, size_t i)
  {
    parameter_states_[i] = &parameter_state;
    parameter_sensitivities_[i] =
        StateManager::newDual(parameter_state.space(), parameter_state.name() + "_sensitivity");

    // Add the parameter to the BasePhysics containers for output
    states_.push_back(parameter_state);
    duals_.push_back(*parameter_sensitivities_[i]);
  }

  /**
>>>>>>> 0aa56f4a
   * @brief Create a shared ptr to a quadrature data buffer for the given material type
   *
   * @tparam T the type to be created at each quadrature point
   * @param initial_state the value to be broadcast to each quadrature point
   * @return std::shared_ptr< QuadratureData<T> >
   */
  template <typename T>
  std::shared_ptr<QuadratureData<T>> createQuadratureDataBuffer(T initial_state)
  {
    constexpr auto Q = order + 1;

    size_t num_elements        = size_t(mesh_.GetNE());
    size_t qpoints_per_element = GaussQuadratureRule<geom, Q>().size();

    auto  qdata     = std::make_shared<QuadratureData<T>>(num_elements, qpoints_per_element);
    auto& container = *qdata;
    for (size_t e = 0; e < num_elements; e++) {
      for (size_t q = 0; q < qpoints_per_element; q++) {
        container(e, q) = initial_state;
      }
    }

    return qdata;
  }

  /**
   * @brief Set essential displacement boundary conditions (strongly enforced)
   *
   * @param[in] disp_bdr The boundary attributes on which to enforce a displacement
   * @param[in] disp The prescribed boundary displacement function
   */
  void setDisplacementBCs(const std::set<int>&                                           disp_bdr,
                          std::function<void(const mfem::Vector& x, mfem::Vector& disp)> disp)
  {
    // Project the coefficient onto the grid function
    disp_bdr_coef_ = std::make_shared<mfem::VectorFunctionCoefficient>(dim, disp);

    bcs_.addEssential(disp_bdr, disp_bdr_coef_, displacement_.space());
  }

  /**
   * @brief Set essential displacement boundary conditions (strongly enforced)
   *
   * @param[in] disp_bdr The boundary attributes on which to enforce a displacement
   * @param[in] disp The time-dependent prescribed boundary displacement function
   */
  void setDisplacementBCs(const std::set<int>&                                            disp_bdr,
                          std::function<void(const mfem::Vector&, double, mfem::Vector&)> disp)
  {
    // Project the coefficient onto the grid function
    disp_bdr_coef_ = std::make_shared<mfem::VectorFunctionCoefficient>(dim, disp);

    bcs_.addEssential(disp_bdr, disp_bdr_coef_, displacement_.space());
  }

  /**
   * @brief Set the displacement essential boundary conditions on a single component
   *
   * @param[in] disp_bdr The set of boundary attributes to set the displacement on
   * @param[in] disp The vector function containing the set displacement values
   * @param[in] component The component to set the displacment on
   */
  void setDisplacementBCs(const std::set<int>& disp_bdr, std::function<double(const mfem::Vector& x)> disp,
                          int component)
  {
    // Project the coefficient onto the grid function
    component_disp_bdr_coef_ = std::make_shared<mfem::FunctionCoefficient>(disp);

    bcs_.addEssential(disp_bdr, component_disp_bdr_coef_, displacement_.space(), component);
  }

  /**
   * @brief Accessor for getting named finite element state fields from the physics modules
   *
   * @param state_name The name of the Finite Element State to retrieve
   * @return The named Finite Element State
   */
  const FiniteElementState& getState(const std::string& state_name) override
  {
    if (state_name == "displacement") {
      return displacement_;
    } else if (state_name == "velocity") {
      return velocity_;
    } else if (state_name == "adjoint_displacement") {
      return adjoint_displacement_;
    }

    SLIC_ERROR_ROOT(axom::fmt::format("State {} requestion from solid mechanics module {}, but it doesn't exist",
                                      state_name, name_));
    return displacement_;
  }

  /**
   * @brief Get a vector of the finite element state solution variable names
   *
   * @return The solution variable names
   */
  virtual std::vector<std::string> getStateNames()
  {
    return std::vector<std::string>{{"displacement"}, {"velocity"}, {"adjoint_displacement"}};
  }

  /**
   * @brief Generate a finite element state object for the given parameter index
   *
   * @param parameter_index The index of the parameter to generate
   */
  virtual std::unique_ptr<FiniteElementState> generateParameter(int parameter_index, const std::string& parameter_name)
  {
    auto new_state = std::make_unique<FiniteElementState>(mesh_, *parameter_trial_spaces_[parameter_index],
                                                          detail::addPrefix(name_, parameter_name));
    StateManager::storeState(*new_state);
    parameter_states_[parameter_index] = new_state.get();
    parameter_sensitivities_[parameter_index] =
        StateManager::newDual(new_state->space(), new_state->name() + "_sensitivity");
    return new_state;
  }

  /**
   * @brief register a custom domain integral calculation as part of the residual
   *
   * @tparam active_parameters a list of indices, describing which parameters to pass to the q-function
   * @tparam StateType the type that contains the internal variables (if any) for q-function
   * @param qfunction a callable that returns a tuple of body-force and stress
   * @param qdata the buffer of material internal variables at each quadrature point
   *
   * ~~~ {.cpp}
   *
   *  double lambda = 500.0;
   *  double mu = 500.0;
   *  solid_mechanics.addCustomDomainIntegral(DependsOn<>{}, [=](auto x, auto displacement, auto acceleration, auto
   * shape_displacement){ auto du_dx = serac::get<1>(displacement);
   *
   *    auto I       = Identity<dim>();
   *    auto epsilon = 0.5 * (transpose(du_dx) + du_dx);
   *    auto stress = lambda * tr(epsilon) * I + 2.0 * mu * epsilon;
   *
   *    auto d2u_dt2 = serac::get<0>(acceleration);
   *    double rho = 1.0 + x[0]; // spatially-varying density
   *
   *    return serac::tuple{rho * d2u_dt2, stress};
   *  });
   *
   * ~~~
   */
  template <int... active_parameters, typename callable, typename StateType = Nothing>
  void addCustomDomainIntegral(DependsOn<active_parameters...>, callable qfunction,
                               std::shared_ptr<QuadratureData<StateType>> qdata = NoQData)
  {
    residual_->AddDomainIntegral(Dimension<dim>{}, DependsOn<0, 1, 2, active_parameters + NUM_STATE_VARS...>{},
                                 qfunction, mesh_, qdata);
  }

  /**
   * @brief Set the material stress response and mass properties for the physics module
   *
   * @tparam MaterialType The solid material type
   * @tparam StateType the type that contains the internal variables for MaterialType
   * @param material A material that provides a function to evaluate stress
   * @param qdata the buffer of material internal variables at each quadrature point
   *
   * @pre MaterialType must have a public member variable `density`
   * @pre MaterialType must define operator() that returns the Kirchoff stress
   */
  template <int... active_parameters, typename MaterialType, typename StateType = Empty>
  void setMaterial(DependsOn<active_parameters...>, MaterialType material,
                   std::shared_ptr<QuadratureData<StateType>> qdata = EmptyQData)
  {
    residual_->AddDomainIntegral(
        Dimension<dim>{},
        DependsOn<0, 1, 2,
                  active_parameters + NUM_STATE_VARS...>{},  // the magic number "+ NUM_STATE_VARS" accounts for the
                                                             // fact that the displacement, acceleration, and shape
                                                             // fields are always-on and come first, so the `n`th
                                                             // parameter will actually be argument `n + NUM_STATE_VARS`
        [this, material](auto /*x*/, auto& state, auto displacement, auto acceleration, auto shape, auto... params) {
          auto du_dX   = get<DERIVATIVE>(displacement);
          auto d2u_dt2 = get<VALUE>(acceleration);
          auto dp_dX   = get<DERIVATIVE>(shape);

          // Compute the displacement gradient with respect to the shape-adjusted coordinate.

          // Note that the current configuration x = X + u + p, where X is the original reference
          // configuration, u is the displacement, and p is the shape displacement. We need the gradient with
          // respect to the perturbed reference configuration X' = X + p for the material model. Therefore, we calculate
          // du/dX' = du/dX * dX/dX' = du/dX * (dX'/dX)^-1 = du/dX * (I + dp/dX)^-1

          auto du_dX_prime = dot(du_dX, inv(I + dp_dX));

          auto stress = material(state, du_dX_prime, params...);

          // dx_dX is the volumetric transform to get us back to the original
          // reference configuration (dx/dX = I + du/dX + dp/dX). If we are not including geometric
          // nonlinearities, we ignore the du/dX factor.

          auto dx_dX = 0.0 * du_dX + dp_dX + I;

          if (geom_nonlin_ == GeometricNonlinearities::On) {
            dx_dX += du_dX;
          }

          auto flux = dot(stress, transpose(inv(dx_dX))) * det(dx_dX);

          // This transpose on the stress in the following line is a
          // hack to fix a bug in the residual operator. The stress
          // should be transposed in the contraction of the Piola
          // stress with the shape function gradients.
          //
          // Note that the mass part of the return is integrated in the perturbed reference
          // configuration, hence the det(I + dp_dx) = det(dX'/dX)
          return serac::tuple{material.density * d2u_dt2 * det(I + dp_dX), flux};
        },
        mesh_, qdata);
  }

  /// @overload
  template <typename MaterialType, typename StateType = Empty>
  void setMaterial(MaterialType material, std::shared_ptr<QuadratureData<StateType>> qdata = EmptyQData)
  {
    setMaterial(DependsOn<>{}, material, qdata);
  }

  /**
   * @brief Set the underlying finite element state to a prescribed displacement
   *
   * @param disp The function describing the displacement field
   */
  void setDisplacement(std::function<void(const mfem::Vector& x, mfem::Vector& disp)> disp)
  {
    // Project the coefficient onto the grid function
    mfem::VectorFunctionCoefficient disp_coef(dim, disp);
    displacement_.project(disp_coef);
    gf_initialized_[1] = true;
  }

  /**
   * @brief Set the underlying finite element state to a prescribed velocity
   *
   * @param vel The function describing the velocity field
   */
  void setVelocity(std::function<void(const mfem::Vector& x, mfem::Vector& vel)> vel)
  {
    // Project the coefficient onto the grid function
    mfem::VectorFunctionCoefficient vel_coef(dim, vel);
    velocity_.project(vel_coef);
    gf_initialized_[0] = true;
  }

  /**
   * @brief Set the underlying finite element state to a prescribed shape displacement
   *
   * This field will perturb the mesh nodes as required by shape optimization workflows.
   *
   * @param shape_disp The function describing the shape displacement field
   */
  void setShapeDisplacement(std::function<void(const mfem::Vector& x, mfem::Vector& shape_disp)> shape_disp)
  {
    // Project the coefficient onto the grid function
    mfem::VectorFunctionCoefficient shape_disp_coef(dim, shape_disp);
    shape_displacement_.project(shape_disp_coef);
  }

  /// @overload
  void setShapeDisplacement(FiniteElementState& shape_disp) { shape_displacement_ = shape_disp; }

  /**
   * @brief Set the body forcefunction
   *
   * @tparam BodyForceType The type of the body force load
   * @param body_force A source function for a prescribed body load
   *
   * @pre BodyForceType must have the operator (x, time) defined as the body force
   */
  template <int... active_parameters, typename BodyForceType>
  void addBodyForce(DependsOn<active_parameters...>, BodyForceType body_force)
  {
    residual_->AddDomainIntegral(
        Dimension<dim>{}, DependsOn<0, 1, 2, active_parameters + NUM_STATE_VARS...>{},
        [body_force, this](auto x, auto /* displacement */, auto /* acceleration */, auto shape, auto... params) {
          // note: this assumes that the body force function is defined
          // per unit volume in the reference configuration
          auto p     = get<VALUE>(shape);
          auto dp_dX = get<DERIVATIVE>(shape);
          return serac::tuple{-1.0 * body_force(x + p, ode_time_point_, params...) * det(dp_dX + I), zero{}};
        },
        mesh_);
  }

  /// @overload
  template <typename BodyForceType>
  void addBodyForce(BodyForceType body_force)
  {
    addBodyForce(DependsOn<>{}, body_force);
  }

  /**
   * @brief Set the traction boundary condition
   *
   * @tparam TractionType The type of the traction load
   * @param traction_function A function describing the traction applied to a boundary
   *
   * @pre TractionType must have the operator (x, normal, time) to return the thermal flux value
   *
   * @note: until mfem::GetFaceGeometricFactors implements their JACOBIANS option,
   * (or we implement a replacement kernel ourselves) we are not able to compute
   * shape sensitivities for boundary integrals.
   */
  template <int... active_parameters, typename TractionType>
  void setPiolaTraction(DependsOn<active_parameters...>, TractionType traction_function)
  {
    residual_->AddBoundaryIntegral(
        Dimension<dim - 1>{}, DependsOn<0, 1, 2, active_parameters + NUM_STATE_VARS...>{},
        [this, traction_function](auto x, auto n, auto, auto, auto shape, auto... params) {
          auto p = get<VALUE>(shape);
          return -1.0 * traction_function(x + p, n, ode_time_point_, params...);
        },
        mesh_);
  }

  /// @overload
  template <typename TractionType>
  void setPiolaTraction(TractionType traction_function)
  {
    setPiolaTraction(DependsOn<>{}, traction_function);
  }

  /// @brief Build the quasi-static operator corresponding to the total Lagrangian formulation
  std::unique_ptr<mfem_ext::StdFunctionOperator> buildQuasistaticOperator()
  {
    // the quasistatic case is entirely described by the residual,
    // there is no ordinary differential equation
    return std::make_unique<mfem_ext::StdFunctionOperator>(
        displacement_.space().TrueVSize(),

        // residual function
        [this](const mfem::Vector& u, mfem::Vector& r) {
          r = (*residual_)(u, zero_, shape_displacement_, *parameter_states_[parameter_indices]...);
          r.SetSubVector(bcs_.allEssentialTrueDofs(), 0.0);
        },

        // gradient of residual function
        [this](const mfem::Vector& u) -> mfem::Operator& {
          auto [r, drdu] =
              (*residual_)(differentiate_wrt(u), zero_, shape_displacement_, *parameter_states_[parameter_indices]...);
          J_   = assemble(drdu);
          J_e_ = bcs_.eliminateAllEssentialDofsFromMatrix(*J_);
          return *J_;
        });
  }

  /**
   * @brief Complete the initialization and allocation of the data structures.
   *
   * @note This must be called before AdvanceTimestep().
   */
  void completeSetup() override
  {
    if constexpr (sizeof...(parameter_space) > 0) {
      for (size_t i = 0; i < sizeof...(parameter_space); i++) {
        SLIC_ERROR_ROOT_IF(!parameter_states_[i],
                           "all parameters fields must be initialized before calling completeSetup()");
      }
    }

    // Build the dof array lookup tables
    displacement_.space().BuildDofToArrays();

    if (is_quasistatic_) {
      residual_with_bcs_ = buildQuasistaticOperator();

      // the residual calculation uses the old stiffness matrix
      // to help apply essential boundary conditions, so we
      // compute J here to prime the pump for the first solve
      residual_with_bcs_->GetGradient(displacement_);

    } else {
      // the dynamic case is described by a residual function and a second order
      // ordinary differential equation. Here, we define the residual function in
      // terms of an acceleration.
      residual_with_bcs_ = std::make_unique<mfem_ext::StdFunctionOperator>(
          displacement_.space().TrueVSize(),

          [this](const mfem::Vector& d2u_dt2, mfem::Vector& r) {
            add(1.0, u_, c0_, d2u_dt2, predicted_displacement_);
            r = (*residual_)(predicted_displacement_, d2u_dt2, shape_displacement_,
                             *parameter_states_[parameter_indices]...);
            r.SetSubVector(bcs_.allEssentialTrueDofs(), 0.0);
          },

          [this](const mfem::Vector& d2u_dt2) -> mfem::Operator& {
            add(1.0, u_, c0_, d2u_dt2, predicted_displacement_);

            // K := dR/du
            auto K =
                serac::get<DERIVATIVE>((*residual_)(differentiate_wrt(predicted_displacement_), d2u_dt2,
                                                    shape_displacement_, *parameter_states_[parameter_indices]...));
            std::unique_ptr<mfem::HypreParMatrix> k_mat(assemble(K));

            // M := dR/da
            auto M =
                serac::get<DERIVATIVE>((*residual_)(predicted_displacement_, differentiate_wrt(d2u_dt2),
                                                    shape_displacement_, *parameter_states_[parameter_indices]...));
            std::unique_ptr<mfem::HypreParMatrix> m_mat(assemble(M));

            // J = M + c0 * K
            J_.reset(mfem::Add(1.0, *m_mat, c0_, *k_mat));
            J_e_ = bcs_.eliminateAllEssentialDofsFromMatrix(*J_);

            return *J_;
          });
    }

    nonlin_solver_.SetOperator(*residual_with_bcs_);
  }

  /// @brief Solve the Quasi-static Newton system
  void quasiStaticSolve(double dt)
  {
    time_ += dt;

    // the ~20 lines of code below are essentially equivalent to the 1-liner
    // u += dot(inv(J), dot(J_elim[:, dofs], (U(t + dt) - u)[dofs]));
    {
      du_ = 0.0;
      for (auto& bc : bcs_.essentials()) {
        bc.setDofs(du_, time_);
      }

      auto& constrained_dofs = bcs_.allEssentialTrueDofs();
      for (int i = 0; i < constrained_dofs.Size(); i++) {
        int j = constrained_dofs[i];
        du_[j] -= displacement_(j);
      }

      dr_ = 0.0;
      mfem::EliminateBC(*J_, *J_e_, constrained_dofs, du_, dr_);

      auto& lin_solver = nonlin_solver_.LinearSolver();

      lin_solver.SetOperator(*J_);

      lin_solver.Mult(dr_, du_);

      displacement_ += du_;
    }

    nonlin_solver_.Mult(zero_, displacement_);
  }

  /**
   * @brief Advance the timestep
   *
   * @param[inout] dt The timestep to attempt. This will return the actual timestep for adaptive timestepping
   * schemes
   * @pre SolidMechanics::completeSetup() must be called prior to this call
   */
  void advanceTimestep(double& dt) override
  {
    SLIC_ERROR_ROOT_IF(!residual_, "completeSetup() must be called prior to advanceTimestep(dt) in SolidMechanics.");

    // bcs_.setTime(time_);

    if (is_quasistatic_) {
      quasiStaticSolve(dt);
    } else {
      ode2_.Step(displacement_, velocity_, time_, dt);
    }

    {
      // after finding displacements that satisfy equilibrium,
      // compute the residual one more time, this time enabling
      // the material state buffers to be updated
      residual_->update_qdata = true;

      // this seems like the wrong way to be doing this assignment, but
      // reactions_ = residual(displacement, ...);
      // isn't currently supported
      reactions_.Vector::operator=(
          (*residual_)(displacement_, zero_, shape_displacement_, *parameter_states_[parameter_indices]...));
      // TODO (talamini1): Fix above reactions for dynamics. Setting the accelerations to zero
      // works for quasi-statics, but we need to account for the accelerations in
      // dynamics. We need to figure out how to get the updated accelerations out of the
      // ODE solver.

      residual_->update_qdata = false;
    }

    cycle_ += 1;
  }

  /**
   * @brief Solve the adjoint problem
   * @pre It is expected that the forward analysis is complete and the current displacement state is valid
   * @note If the essential boundary state is not specified, homogeneous essential boundary conditions are applied
   *
   * @param[in] adjoint_load The dual state that contains the right hand side of the adjoint system (d quantity of
   * interest/d displacement)
   * @param[in] dual_with_essential_boundary A optional finite element dual containing the non-homogenous essential
   * boundary condition data for the adjoint problem
   * @return The computed adjoint finite element state
   */
  virtual const serac::FiniteElementState& solveAdjoint(FiniteElementDual& adjoint_load,
                                                        FiniteElementDual* dual_with_essential_boundary = nullptr)
  {
    mfem::HypreParVector adjoint_load_vector(adjoint_load);

    // Add the sign correction to move the term to the RHS
    adjoint_load_vector *= -1.0;

    auto& lin_solver = nonlin_solver_.LinearSolver();

    // By default, use a homogeneous essential boundary condition
    mfem::HypreParVector adjoint_essential(adjoint_load);
    adjoint_essential = 0.0;

    // sam: is this the right thing to be doing for dynamics simulations,
    // or are we implicitly assuming this should only be used in quasistatic analyses?
    auto drdu     = serac::get<DERIVATIVE>((*residual_)(differentiate_wrt(displacement_), zero_, shape_displacement_,
                                                    *parameter_states_[parameter_indices]...));
    auto jacobian = assemble(drdu);
    auto J_T      = std::unique_ptr<mfem::HypreParMatrix>(jacobian->Transpose());

    // If we have a non-homogeneous essential boundary condition, extract it from the given state
    if (dual_with_essential_boundary) {
      adjoint_essential = *dual_with_essential_boundary;
    }

    for (const auto& bc : bcs_.essentials()) {
      bc.apply(*J_T, adjoint_load_vector, adjoint_essential);
    }

    lin_solver.SetOperator(*J_T);
    lin_solver.Mult(adjoint_load_vector, adjoint_displacement_);

    return adjoint_displacement_;
  }

  /**
   * @brief Compute the implicit sensitivity of the quantity of interest used in defining the load for the adjoint
   * problem with respect to the parameter field
   *
   * @tparam parameter_field The index of the parameter to take a derivative with respect to
   * @return The sensitivity with respect to the parameter
   *
   * @pre `solveAdjoint` with an appropriate adjoint load must be called prior to this method.
   */
  template <int parameter_field>
  FiniteElementDual& computeSensitivity()
  {
    auto drdparam =
        serac::get<DERIVATIVE>((*residual_)(DifferentiateWRT<parameter_field + NUM_STATE_VARS>{}, displacement_, zero_,
                                            shape_displacement_, *parameter_states_[parameter_indices]...));

    auto drdparam_mat = assemble(drdparam);

    drdparam_mat->MultTranspose(adjoint_displacement_, *parameter_sensitivities_[parameter_field]);

    return *parameter_sensitivities_[parameter_field];
  }

  /**
   * @brief Compute the implicit sensitivity of the quantity of interest used in defining the load for the adjoint
   * problem with respect to the shape displacement field
   *
   * @return The sensitivity with respect to the shape displacement
   *
   * @pre `solveAdjoint` with an appropriate adjoint load must be called prior to this method.
   */
  FiniteElementDual& computeShapeSensitivity()
  {
    auto drdshape = serac::get<DERIVATIVE>((*residual_)(DifferentiateWRT<2>{}, displacement_, zero_,
                                                        shape_displacement_, *parameter_states_[parameter_indices]...));

    auto drdshape_mat = assemble(drdshape);

    drdshape_mat->MultTranspose(adjoint_displacement_, shape_sensitivity_);

    return shape_sensitivity_;
  }

  /**
   * @brief Get the displacement state
   *
   * @return A reference to the current displacement finite element state
   */
  const serac::FiniteElementState& displacement() const { return displacement_; };

  /// @overload
  serac::FiniteElementState& displacement() { return displacement_; };

  /**
   * @brief Get the adjoint displacement state
   *
   * @return A reference to the current adjoint displacement finite element state
   */
  const serac::FiniteElementState& adjointDisplacement() const { return adjoint_displacement_; };

  /// @overload
  serac::FiniteElementState& adjointDisplacement() { return adjoint_displacement_; };

  /**
   * @brief Get the shape displacement state
   *
   * @return A reference to the current shape displacement finite element state
   */
  const serac::FiniteElementState& shapeDisplacement() const { return shape_displacement_; };

  /// @overload
  serac::FiniteElementState& shapeDisplacement() { return shape_displacement_; };

  /**
   * @brief Get the velocity state
   *
   * @return A reference to the current velocity finite element state
   */
  const serac::FiniteElementState& velocity() const { return velocity_; };

  /// @overload
  serac::FiniteElementState& velocity() { return velocity_; };

  /// @brief getter for nodal forces (before zeroing-out essential dofs)
  const serac::FiniteElementDual& reactions() { return reactions_; };

protected:
  /// The compile-time finite element trial space for displacement and velocity (H1 of order p)
  using trial = H1<order, dim>;

  /// The compile-time finite element test space for displacement and velocity (H1 of order p)
  using test = H1<order, dim>;

  /// The velocity finite element state
  FiniteElementState velocity_;

  /// The displacement finite element state
  FiniteElementState displacement_;

  /// The displacement finite element state
  FiniteElementState adjoint_displacement_;

  /// The shape displacement finite element state
  FiniteElementState shape_displacement_;

  /// nodal forces
  FiniteElementDual reactions_;

  /// serac::Functional that is used to calculate the residual and its derivatives
  std::unique_ptr<Functional<test(trial, trial, trial, parameter_space...)>> residual_;

  /// mfem::Operator that calculates the residual after applying essential boundary conditions
  std::unique_ptr<mfem_ext::StdFunctionOperator> residual_with_bcs_;

<<<<<<< HEAD
=======
  /// The finite element states representing user-defined parameter fields
  std::array<FiniteElementState*, sizeof...(parameter_space)> parameter_states_;

>>>>>>> 0aa56f4a
  /// The trial spaces used for the Functional object
  std::array<std::unique_ptr<mfem::ParFiniteElementSpace>, sizeof...(parameter_space)> parameter_trial_spaces_;

  /// Sensitivity with respect to the shape displacement field
  FiniteElementDual shape_sensitivity_;

  /**
   * @brief the ordinary differential equation that describes
   * how to solve for the second time derivative of displacement, given
   * the current displacement, velocity, and source terms
   */
  mfem_ext::SecondOrderODE ode2_;

  /// the specific methods and tolerances specified to solve the nonlinear residual equations
  mfem_ext::EquationSolver nonlin_solver_;

  /// Assembled sparse matrix for the Jacobian
  std::unique_ptr<mfem::HypreParMatrix> J_;

  /// rows and columns of J_ that have been separated out
  /// because are associated with essential boundary conditions
  std::unique_ptr<mfem::HypreParMatrix> J_e_;

  /// an intermediate variable used to store the predicted end-step displacement
  mfem::Vector predicted_displacement_;

  /// vector used to store the change in essential bcs between timesteps
  mfem::Vector du_;

  /// vector used to store forces arising from du_ when applying time-dependent bcs
  mfem::Vector dr_;

  /// @brief used to communicate the ODE solver's predicted displacement to the residual operator
  mfem::Vector u_;

  /// @brief used to communicate the ODE solver's predicted velocity to the residual operator
  mfem::Vector du_dt_;

  /// @brief the previous acceleration, used as a starting guess for newton's method
  mfem::Vector previous_;

  /// coefficient used to calculate predicted displacement: u_p := u + c0 * d2u_dt2
  double c0_;

  /// coefficient used to calculate predicted velocity: dudt_p := dudt + c1 * d2u_dt2
  double c1_;

  /// @brief A flag denoting whether to compute geometric nonlinearities in the residual
  GeometricNonlinearities geom_nonlin_;

  /**
   * @brief A Flag denoting whether to calculate the shape displacement field or not
   *
   * @note This is currently not used as the shape displacement field is always constructed. It is here
   * to maintain a stable API when this feature is added.
   */
  ShapeDisplacement calc_shape_;

  /// @brief Coefficient containing the essential boundary values
  std::shared_ptr<mfem::VectorCoefficient> disp_bdr_coef_;

  /// @brief Coefficient containing the essential boundary values
  std::shared_ptr<mfem::Coefficient> component_disp_bdr_coef_;

  /// @brief An auxilliary zero vector
  mfem::Vector zero_;
};

}  // namespace serac<|MERGE_RESOLUTION|>--- conflicted
+++ resolved
@@ -223,26 +223,6 @@
   ~SolidMechanics() {}
 
   /**
-<<<<<<< HEAD
-=======
-   * @brief register the provided FiniteElementState object as the source of values for parameter `i`
-   *
-   * @param parameter_state the values to use for the specified parameter
-   * @param i the index of the parameter
-   */
-  void setParameter(FiniteElementState& parameter_state, size_t i)
-  {
-    parameter_states_[i] = &parameter_state;
-    parameter_sensitivities_[i] =
-        StateManager::newDual(parameter_state.space(), parameter_state.name() + "_sensitivity");
-
-    // Add the parameter to the BasePhysics containers for output
-    states_.push_back(parameter_state);
-    duals_.push_back(*parameter_sensitivities_[i]);
-  }
-
-  /**
->>>>>>> 0aa56f4a
    * @brief Create a shared ptr to a quadrature data buffer for the given material type
    *
    * @tparam T the type to be created at each quadrature point
@@ -894,12 +874,6 @@
   /// mfem::Operator that calculates the residual after applying essential boundary conditions
   std::unique_ptr<mfem_ext::StdFunctionOperator> residual_with_bcs_;
 
-<<<<<<< HEAD
-=======
-  /// The finite element states representing user-defined parameter fields
-  std::array<FiniteElementState*, sizeof...(parameter_space)> parameter_states_;
-
->>>>>>> 0aa56f4a
   /// The trial spaces used for the Functional object
   std::array<std::unique_ptr<mfem::ParFiniteElementSpace>, sizeof...(parameter_space)> parameter_trial_spaces_;
 
