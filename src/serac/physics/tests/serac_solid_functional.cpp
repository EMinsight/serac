// Copyright (c) 2019-2022, Lawrence Livermore National Security, LLC and
// other Serac Project Developers. See the top-level LICENSE file for
// details.
//
// SPDX-License-Identifier: (BSD-3-Clause)

#include <fstream>

#include "axom/slic/core/SimpleLogger.hpp"
#include <gtest/gtest.h>
#include "mfem.hpp"

#include "serac/serac_config.hpp"
#include "serac/mesh/mesh_utils.hpp"
#include "serac/physics/state/state_manager.hpp"
#include "serac/physics/solid_functional.hpp"
#include "serac/physics/materials/solid_functional_material.hpp"
#include "serac/physics/materials/parameterized_solid_functional_material.hpp"

namespace serac {

using solid_mechanics::default_static_options;
using solid_mechanics::default_dynamic_options;

template <int p, int dim>
void functional_solid_test_static(double expected_disp_norm)
{
  MPI_Barrier(MPI_COMM_WORLD);

  int serial_refinement   = 0;
  int parallel_refinement = 0;

  // Create DataStore
  axom::sidre::DataStore datastore;
  serac::StateManager::initialize(datastore, "solid_functional_static_solve");

  static_assert(dim == 2 || dim == 3, "Dimension must be 2 or 3 for solid functional test");

  // Construct the appropriate dimension mesh and give it to the data store
  std::string filename =
      (dim == 2) ? SERAC_REPO_DIR "/data/meshes/beam-quad.mesh" : SERAC_REPO_DIR "/data/meshes/beam-hex.mesh";

  auto mesh = mesh::refineAndDistribute(buildMeshFromFile(filename), serial_refinement, parallel_refinement);
  serac::StateManager::setMesh(std::move(mesh));

  // Define a boundary attribute set
  std::set<int> ess_bdr = {1};

  // Construct a functional-based solid mechanics solver
  SolidFunctional<p, dim> solid_solver(default_static_options, GeometricNonlinearities::On, FinalMeshOption::Reference,
                                       "solid_functional");

<<<<<<< HEAD
  solid_util::NeoHookeanSolid<dim> mat{1.0, 1.0, 1.0};
=======
  solid_mechanics::NeoHookean<dim> mat{1.0, 1.0, 1.0};
>>>>>>> 19972446
  solid_solver.setMaterial(mat);

  // Define the function for the initial displacement and boundary condition
  auto bc = [](const mfem::Vector&, mfem::Vector& bc_vec) -> void { bc_vec = 0.0; };

  // Set the initial displacement and boundary condition
  solid_solver.setDisplacementBCs(ess_bdr, bc);
  solid_solver.setDisplacement(bc);

  tensor<double, dim> constant_force;

  constant_force[0] = 0.0;
  constant_force[1] = 5.0e-4;

  if (dim == 3) {
    constant_force[2] = 0.0;
  }

  solid_mechanics::ConstantBodyForce<dim> force{constant_force};
  solid_solver.addBodyForce(force);

  // Finalize the data structures
  solid_solver.completeSetup();

  // Perform the quasi-static solve
  double dt = 1.0;
  solid_solver.advanceTimestep(dt);

  // Output the sidre-based and paraview plot files
  solid_solver.outputState("paraview_output");

  // Check the final displacement norm
  EXPECT_NEAR(expected_disp_norm, norm(solid_solver.displacement()), 1.0e-6);
}

<<<<<<< HEAD
void functional_solid_test_static_J2(double expected_disp_norm)
=======
void functional_solid_test_static_J2()
>>>>>>> 19972446
{
  MPI_Barrier(MPI_COMM_WORLD);

  constexpr int p = 2;
  constexpr int dim = 3;
  int serial_refinement   = 0;
  int parallel_refinement = 0;

  // Create DataStore
  axom::sidre::DataStore datastore;
  serac::StateManager::initialize(datastore, "solid_functional_static_solve_J2");

  // Construct the appropriate dimension mesh and give it to the data store
  std::string filename = SERAC_REPO_DIR "/data/meshes/beam-hex.mesh";

  auto mesh = mesh::refineAndDistribute(buildMeshFromFile(filename), serial_refinement, parallel_refinement);
  serac::StateManager::setMesh(std::move(mesh));

<<<<<<< HEAD
  // Define a boundary attribute set
  std::set<int> ess_bdr = {1};

  // define the solver configurations
  const IterativeSolverOptions default_linear_options = {.rel_tol     = 1.0e-6,
                                                         .abs_tol     = 1.0e-10,
                                                         .print_level = 0,
                                                         .max_iter    = 500,
                                                         .lin_solver  = LinearSolver::GMRES,
                                                         .prec        = HypreBoomerAMGPrec{}};

  const NonlinearSolverOptions default_nonlinear_options = {
      .rel_tol = 1.0e-4, .abs_tol = 1.0e-8, .max_iter = 10, .print_level = 1};

  const typename solid_util::SolverOptions default_static = {default_linear_options, default_nonlinear_options};

  // Construct a functional-based solid mechanics solver
  SolidFunctional<p, dim> solid_solver(default_static, GeometricNonlinearities::On, FinalMeshOption::Reference,
                                       "solid_functional");

  solid_util::J2 mat{
    100,   // Young's modulus
    0.25,  // Poisson's ratio
    1.0,   // isotropic hardening constant
    2.3,   // kinematic hardening constant
    300.0, // yield stress
    1.0    // mass density
  };

  solid_util::J2::State initial_state{};
=======
  auto options = default_static_options;
  auto linear_options = solid_mechanics::default_linear_options;
  linear_options.abs_tol = 1.0e-16; // prevent early-exit in linear solve
  options.linear = linear_options;

  // Construct a functional-based solid mechanics solver
  SolidFunctional<p, dim> solid_solver(options, GeometricNonlinearities::Off, FinalMeshOption::Reference,
                                       "solid_functional");

  solid_mechanics::J2 mat{
    10000, // Young's modulus
    0.25,  // Poisson's ratio
    50.0,   // isotropic hardening constant
    5.0,   // kinematic hardening constant
    50.0,  // yield stress
    1.0    // mass density
  };

  solid_mechanics::J2::State initial_state{};
>>>>>>> 19972446

  auto state = solid_solver.createQuadratureDataBuffer(initial_state);

  solid_solver.setMaterial(mat, state);

<<<<<<< HEAD
  // Define the function for the initial displacement and boundary condition
  auto bc = [](const mfem::Vector&, mfem::Vector& bc_vec) -> void { bc_vec = 0.0; };

  // Set the initial displacement and boundary condition
  solid_solver.setDisplacementBCs(ess_bdr, bc);
  solid_solver.setDisplacement(bc);

  tensor<double, dim> constant_force;

  constant_force[0] = 0.0;
  constant_force[1] = 5.0e-4;

  if (dim == 3) {
    constant_force[2] = 0.0;
  }

  solid_util::ConstantBodyForce<dim> force{constant_force};
  solid_solver.addBodyForce(force);
=======
  // it is confusing to me to just pull out magic numbers
  // for the element and boundary attributes

  // prescribe zero displacement at the supported end of the beam,
  std::set < int > support = {1};
  auto zero_displacement = [](const mfem::Vector&, mfem::Vector& u) -> void { u = 0.0; };
  solid_solver.setDisplacementBCs(support, zero_displacement);

#if 1
  // apply a displacement along z to the the tip of the beam
  auto translated_in_z = [](const mfem::Vector&, double t, mfem::Vector& u) -> void { 
    u = 0.0; 
    u[2] = t * (t - 1);
  };
  std::set < int > tip = {2};
  solid_solver.setDisplacementBCs(tip, translated_in_z);
#else
  solid_solver.setPiolaTraction([](auto x, auto /*n*/, auto t){
    return tensor<double, 3>{0, 0, 7.0 * (x[0] > 7.99) * t * (t - 1)};
  });
#endif

  solid_solver.setDisplacement(zero_displacement);

>>>>>>> 19972446

  // Finalize the data structures
  solid_solver.completeSetup();

  // Perform the quasi-static solve
<<<<<<< HEAD
  double dt = 1.0;
  solid_solver.advanceTimestep(dt);

  // Output the sidre-based plot files
  solid_solver.outputState();

  // Check the final displacement norm
  EXPECT_NEAR(expected_disp_norm, norm(solid_solver.displacement()), 1.0e-6);
}

// --------------------------------------------------------

void functional_solid_test_lce_material(double expected_disp_norm)
{
  MPI_Barrier(MPI_COMM_WORLD);

  constexpr int p = 2;
  constexpr int dim = 3;
  int serial_refinement   = 0;
  int parallel_refinement = 0;

  // Create DataStore
  axom::sidre::DataStore datastore;
  serac::StateManager::initialize(datastore, "lce_solid_functional_static_solve_J2");

  // Construct the appropriate dimension mesh and give it to the data store
  // std::string filename = SERAC_REPO_DIR "/data/meshes/beam-hex.mesh";
  // std::string filename = SERAC_REPO_DIR "/data/meshes/LCE_tensileTestSpecimen.g";
  std::string filename = SERAC_REPO_DIR "/data/meshes/LCE_tensileTestSpecimen_nonDim.g";
  auto mesh = mesh::refineAndDistribute(buildMeshFromFile(filename), serial_refinement, parallel_refinement);
  serac::StateManager::setMesh(std::move(mesh));

  // auto mesh = serac::mesh::refineAndDistribute(serac::buildCuboidMesh(10, 10, 3, 0.008, 0.008, 0.00016));
  // serac::StateManager::setMesh(std::move(mesh));

  // define the solver configurations
  const IterativeSolverOptions default_linear_options = {.rel_tol     = 1.0e-6,
                                                         .abs_tol     = 1.0e-10,
                                                         .print_level = 0,
                                                         .max_iter    = 500,
                                                         .lin_solver  = LinearSolver::GMRES,
                                                         .prec        = HypreBoomerAMGPrec{}};

  const NonlinearSolverOptions default_nonlinear_options = {
      .rel_tol = 1.0e-4, .abs_tol = 1.0e-8, .max_iter = 10, .print_level = 1};

  const typename solid_util::SolverOptions default_static = {default_linear_options, default_nonlinear_options};

  // Construct a functional-based solid mechanics solver
  SolidFunctional<p, dim> solid_solver(default_static, GeometricNonlinearities::On, FinalMeshOption::Reference,
                                       "lce_solid_functional");

  solid_util::J2 mat{
    100,   // Young's modulus
    0.25,  // Poisson's ratio
    1.0,   // isotropic hardening constant
    2.3,   // kinematic hardening constant
    300.0, // yield stress
    1.0    // mass density
  };

// std::cout<<"... testing"<<std::endl;
  solid_util::J2::State initial_state{};

  auto state = solid_solver.createQuadratureDataBuffer(initial_state);

  solid_solver.setMaterial(mat, state);

  // Define the function for the initial displacement and boundary condition
  auto bc = [](const mfem::Vector&, mfem::Vector& bc_vec) -> void { bc_vec = 0.0; };

  // set the boundary conditions to be fixed on the coordinate planes
  auto zeroFunc = [](const mfem::Vector /*x*/){ return 0.0;};

  solid_solver.setDisplacementBCs({1}, zeroFunc, 1); // bottom face y-dir disp = 0
  solid_solver.setDisplacementBCs({2}, zeroFunc, 0); // left face x-dir disp = 0
  solid_solver.setDisplacementBCs({3}, zeroFunc, 2); // back face z-dir disp = 0

  solid_solver.setDisplacement(bc);

  bool includeBodyForce(false);

  if(includeBodyForce)
  {
    tensor<double, dim> constant_force;

    constant_force[0] = 0.0;
    constant_force[1] = -8.0e-2;

    if (dim == 3) {
      constant_force[2] = 0.0;
    }

    solid_util::ConstantBodyForce<dim> force{constant_force};
    solid_solver.addBodyForce(force); 
  }

  solid_solver.setPiolaTraction([](auto x, auto /*n*/, auto t){
    return tensor<double, 3>{0, 5.0e-3 * (x[1] > 0.0079), 0*t};
  });

  // Finalize the data structures
  solid_solver.completeSetup();
  
  // Perform the quasi-static solve
  double dt = 1.0;
  solid_solver.advanceTimestep(dt);

  // Output the sidre-based plot files
  solid_solver.outputState();

  solid_solver.outputState("lce_paraview_output");

  // Check the final displacement norm
  EXPECT_NEAR(expected_disp_norm, norm(solid_solver.displacement()), 1.0e-6);
=======
  int num_steps = 10;

  solid_solver.outputState("paraview");

  double tmax = 1.0;
  double dt = tmax / num_steps;
  for (int i = 0; i < num_steps; i++) {
    solid_solver.advanceTimestep(dt);
    solid_solver.outputState("paraview");
  }

  // this a qualitative test that just verifies 
  // that plasticity models can have permanent
  // deformation after unloading
  EXPECT_GT(norm(solid_solver.displacement()), 0.0);
>>>>>>> 19972446
}

template <int p, int dim>
void functional_solid_test_dynamic(double expected_disp_norm)
{
  MPI_Barrier(MPI_COMM_WORLD);

  int serial_refinement   = 0;
  int parallel_refinement = 0;

  // Create DataStore
  axom::sidre::DataStore datastore;
  serac::StateManager::initialize(datastore, "solid_functional_dynamic_solve");

  static_assert(dim == 2 || dim == 3, "Dimension must be 2 or 3 for solid functional test");

  // Construct the appropriate dimension mesh and give it to the data store
  std::string filename =
      (dim == 2) ? SERAC_REPO_DIR "/data/meshes/beam-quad.mesh" : SERAC_REPO_DIR "/data/meshes/beam-hex.mesh";

  auto mesh = mesh::refineAndDistribute(buildMeshFromFile(filename), serial_refinement, parallel_refinement);
  serac::StateManager::setMesh(std::move(mesh));


  // Construct a functional-based solid mechanics solver
  SolidFunctional<p, dim> solid_solver(default_dynamic_options, GeometricNonlinearities::Off, FinalMeshOption::Reference,
                                       "solid_functional_dynamic");

<<<<<<< HEAD
  solid_util::LinearIsotropicSolid<dim> mat{1.0, 1.0, 1.0};
=======
  solid_mechanics::LinearIsotropic<dim> mat{1.0, 1.0, 1.0};
>>>>>>> 19972446
  solid_solver.setMaterial(mat);

  // Define the function for the initial displacement and boundary condition
  auto bc = [](const mfem::Vector&, mfem::Vector& bc_vec) -> void { bc_vec = 0.0; };

  // Define a boundary attribute set and specify initial / boundary conditions
  std::set<int> ess_bdr = {1};
  solid_solver.setDisplacementBCs(ess_bdr, bc);
  solid_solver.setDisplacement(bc);

  tensor<double, dim> constant_force{0.0, 0.5};

  solid_mechanics::ConstantBodyForce<dim> force{constant_force};
  solid_solver.addBodyForce(force);

  // Finalize the data structures
  solid_solver.completeSetup();

  // Perform the quasi-static solve
  double dt = 0.5;

  for (int i = 0; i < 3; ++i) {
    solid_solver.advanceTimestep(dt);
    solid_solver.outputState();
  }

  // Check the final displacement norm
  EXPECT_NEAR(expected_disp_norm, norm(solid_solver.displacement()), 1.0e-6);
}

enum class TestType
{
  Pressure,
  Traction
};

template <int p, int dim>
void functional_solid_test_boundary(double expected_disp_norm, TestType test_mode)
{
  MPI_Barrier(MPI_COMM_WORLD);

  int serial_refinement   = 1;
  int parallel_refinement = 0;

  // Create DataStore
  axom::sidre::DataStore datastore;
  serac::StateManager::initialize(datastore, "solid_functional_static_solve");

  static_assert(dim == 2 || dim == 3, "Dimension must be 2 or 3 for solid functional test");

  // Construct the appropriate dimension mesh and give it to the data store
  std::string filename =
      (dim == 2) ? SERAC_REPO_DIR "/data/meshes/beam-quad.mesh" : SERAC_REPO_DIR "/data/meshes/beam-hex.mesh";

  auto mesh = mesh::refineAndDistribute(buildMeshFromFile(filename), serial_refinement, parallel_refinement);
  serac::StateManager::setMesh(std::move(mesh));


  // Construct a functional-based solid mechanics solver
  SolidFunctional<p, dim> solid_solver(default_static_options, GeometricNonlinearities::Off, FinalMeshOption::Reference,
                                       "solid_functional");

<<<<<<< HEAD
  solid_util::LinearIsotropicSolid<dim> mat{1.0, 1.0, 1.0};
=======
  solid_mechanics::LinearIsotropic<dim> mat{1.0, 1.0, 1.0};
>>>>>>> 19972446
  solid_solver.setMaterial(mat);

  // Define the function for the initial displacement and boundary condition
  auto bc = [](const mfem::Vector&, mfem::Vector& bc_vec) -> void { bc_vec = 0.0; };

  // Define a boundary attribute set and specify initial / boundary conditions
  std::set<int> ess_bdr = {1};
  solid_solver.setDisplacementBCs(ess_bdr, bc);
  solid_solver.setDisplacement(bc);

  if (test_mode == TestType::Pressure) {
    solid_solver.setPiolaTraction([](const tensor<double, dim>& x, const tensor<double, dim> & n, const double) {
      if (x[0] > 7.5) {
        return 1.0e-2 * n;
      }
      return 0.0 * n;
    });
  } else if (test_mode == TestType::Traction) {
    solid_solver.setPiolaTraction([](const tensor<double, dim>& x, const tensor<double, dim> & /*n*/, const double) {
      tensor<double, dim> traction;
      for (int i = 0; i < dim; ++i) {
        traction[i] = (x[0] > 7.9) ? 1.0e-4 : 0.0;
      }
      return traction;
    });
  } else {
    // Default to fail if non-implemented TestType is not implemented
    EXPECT_TRUE(false);
  }

  // Finalize the data structures
  solid_solver.completeSetup();

  // Perform the quasi-static solve
  double dt = 1.0;
  solid_solver.advanceTimestep(dt);

  // Output the sidre-based plot files
  solid_solver.outputState();

  // Check the final displacement norm
  EXPECT_NEAR(expected_disp_norm, norm(solid_solver.displacement()), 1.0e-6);
}

template <int p, int dim>
void functional_parameterized_solid_test(double expected_disp_norm)
{
  MPI_Barrier(MPI_COMM_WORLD);

  int serial_refinement   = 0;
  int parallel_refinement = 0;

  // Create DataStore
  axom::sidre::DataStore datastore;
  serac::StateManager::initialize(datastore, "solid_functional_parameterized_solve");

  static_assert(dim == 2 || dim == 3, "Dimension must be 2 or 3 for solid functional parameterized test");

  // Construct the appropriate dimension mesh and give it to the data store
  std::string filename =
      (dim == 2) ? SERAC_REPO_DIR "/data/meshes/beam-quad.mesh" : SERAC_REPO_DIR "/data/meshes/beam-hex.mesh";

  auto mesh = mesh::refineAndDistribute(buildMeshFromFile(filename), serial_refinement, parallel_refinement);
  serac::StateManager::setMesh(std::move(mesh));

  // Construct and initialized the user-defined moduli to be used as a differentiable parameter in
  // the solid mechanics physics module.
  FiniteElementState user_defined_shear_modulus(
      StateManager::newState(FiniteElementState::Options{.order = 1, .name = "parameterized_shear"}));

  user_defined_shear_modulus = 1.0;

  FiniteElementState user_defined_bulk_modulus(
      StateManager::newState(FiniteElementState::Options{.order = 1, .name = "parameterized_bulk"}));

  user_defined_bulk_modulus = 1.0;

  // Construct a functional-based solid mechanics solver
<<<<<<< HEAD
  SolidFunctional<p, dim, Parameters<H1<1>, H1<1>> > solid_solver(default_static, GeometricNonlinearities::On,
                                                     FinalMeshOption::Reference, "solid_functional",
                                                     {user_defined_bulk_modulus, user_defined_shear_modulus});

  solid_util::ParameterizedNeoHookeanSolid<dim> mat{1.0, 0.0, 0.0};
=======
  SolidFunctional<p, dim, Parameters<H1<1>, H1<1>> > solid_solver(default_static_options, GeometricNonlinearities::On,
                                                     FinalMeshOption::Reference, "solid_functional",
                                                     {user_defined_bulk_modulus, user_defined_shear_modulus});

  solid_mechanics::ParameterizedNeoHookeanSolid<dim> mat{1.0, 0.0, 0.0};
>>>>>>> 19972446
  solid_solver.setMaterial(mat);

  // Define the function for the initial displacement and boundary condition
  auto bc = [](const mfem::Vector&, mfem::Vector& bc_vec) -> void { bc_vec = 0.0; };

  // Define a boundary attribute set and specify initial / boundary conditions
  std::set<int> ess_bdr = {1};
  solid_solver.setDisplacementBCs(ess_bdr, bc);
  solid_solver.setDisplacement(bc);

  tensor<double, dim> constant_force;

  constant_force[0] = 0.0;
  constant_force[1] = 5.0e-4;

  if (dim == 3) {
    constant_force[2] = 0.0;
  }

  solid_mechanics::ConstantBodyForce<dim> force{constant_force};
  solid_solver.addBodyForce(force);

  // Finalize the data structures
  solid_solver.completeSetup();

  // Perform the quasi-static solve
  double dt = 1.0;
  solid_solver.advanceTimestep(dt);

  // Output the sidre-based plot files
  solid_solver.outputState();

  // Check the final displacement norm
  EXPECT_NEAR(expected_disp_norm, norm(solid_solver.displacement()), 1.0e-6);
}

//TEST(SolidFunctional, 2DLinearStatic) { functional_solid_test_static<1, 2>(1.511052595); }
<<<<<<< HEAD
//TEST(SolidFunctional, 2DQuadStatic) { functional_solid_test_static<2, 2>(2.18604855); }
//TEST(SolidFunctional, 2DQuadParameterizedStatic) { functional_parameterized_solid_test<2, 2>(2.18604855); }
//
//TEST(SolidFunctional, 3DLinearStatic) { functional_solid_test_static<1, 3>(1.37084852); }
//TEST(SolidFunctional, 3DQuadStatic) { functional_solid_test_static<2, 3>(1.949532747); }
//
TEST(SolidFunctional, 3DQuadStaticJ2) { functional_solid_test_lce_material(0.0); }
//
// TEST(SolidFunctional, 3DQuadStaticJ2) { functional_solid_test_static_J2(0.0); }
//
=======
TEST(SolidFunctional, 2DQuadStatic) { functional_solid_test_static<2, 2>(2.18604855); }
//TEST(SolidFunctional, 2DQuadParameterizedStatic) { functional_parameterized_solid_test<2, 2>(2.18604855); }
//
//TEST(SolidFunctional, 3DLinearStatic) { functional_solid_test_static<1, 3>(1.3708454313665728); }
//TEST(SolidFunctional, 3DQuadStatic) { functional_solid_test_static<2, 3>(1.949532747); }

TEST(SolidFunctional, 3DQuadStaticJ2) { functional_solid_test_static_J2(); }

>>>>>>> 19972446
//TEST(SolidFunctional, 2DLinearDynamic) { functional_solid_test_dynamic<1, 2>(1.52116682); }
//TEST(SolidFunctional, 2DQuadDynamic) { functional_solid_test_dynamic<2, 2>(1.52777214); }
//
//TEST(SolidFunctional, 3DLinearDynamic) { functional_solid_test_dynamic<1, 3>(1.520679017); }
//TEST(SolidFunctional, 3DQuadDynamic) { functional_solid_test_dynamic<2, 3>(1.527009514); }
//
//TEST(SolidFunctional, 2DLinearPressure) { functional_solid_test_boundary<1, 2>(0.065326222, TestType::Pressure); }
<<<<<<< HEAD
//TEST(SolidFunctional, 2DLinearTraction) { functional_solid_test_boundary<1, 2>(0.126593590, TestType::Traction); }
=======
//TEST(SolidFunctional, 2DLinearTraction) { functional_solid_test_boundary<1, 2>(0.12659525750241674, TestType::Traction); }
>>>>>>> 19972446

}  // namespace serac

int main(int argc, char* argv[])
{
  ::testing::InitGoogleTest(&argc, argv);
  MPI_Init(&argc, &argv);

  axom::slic::SimpleLogger logger;

  int result = RUN_ALL_TESTS();
  MPI_Finalize();

  return result;
}<|MERGE_RESOLUTION|>--- conflicted
+++ resolved
@@ -50,11 +50,7 @@
   SolidFunctional<p, dim> solid_solver(default_static_options, GeometricNonlinearities::On, FinalMeshOption::Reference,
                                        "solid_functional");
 
-<<<<<<< HEAD
-  solid_util::NeoHookeanSolid<dim> mat{1.0, 1.0, 1.0};
-=======
   solid_mechanics::NeoHookean<dim> mat{1.0, 1.0, 1.0};
->>>>>>> 19972446
   solid_solver.setMaterial(mat);
 
   // Define the function for the initial displacement and boundary condition
@@ -90,11 +86,7 @@
   EXPECT_NEAR(expected_disp_norm, norm(solid_solver.displacement()), 1.0e-6);
 }
 
-<<<<<<< HEAD
-void functional_solid_test_static_J2(double expected_disp_norm)
-=======
 void functional_solid_test_static_J2()
->>>>>>> 19972446
 {
   MPI_Barrier(MPI_COMM_WORLD);
 
@@ -113,38 +105,6 @@
   auto mesh = mesh::refineAndDistribute(buildMeshFromFile(filename), serial_refinement, parallel_refinement);
   serac::StateManager::setMesh(std::move(mesh));
 
-<<<<<<< HEAD
-  // Define a boundary attribute set
-  std::set<int> ess_bdr = {1};
-
-  // define the solver configurations
-  const IterativeSolverOptions default_linear_options = {.rel_tol     = 1.0e-6,
-                                                         .abs_tol     = 1.0e-10,
-                                                         .print_level = 0,
-                                                         .max_iter    = 500,
-                                                         .lin_solver  = LinearSolver::GMRES,
-                                                         .prec        = HypreBoomerAMGPrec{}};
-
-  const NonlinearSolverOptions default_nonlinear_options = {
-      .rel_tol = 1.0e-4, .abs_tol = 1.0e-8, .max_iter = 10, .print_level = 1};
-
-  const typename solid_util::SolverOptions default_static = {default_linear_options, default_nonlinear_options};
-
-  // Construct a functional-based solid mechanics solver
-  SolidFunctional<p, dim> solid_solver(default_static, GeometricNonlinearities::On, FinalMeshOption::Reference,
-                                       "solid_functional");
-
-  solid_util::J2 mat{
-    100,   // Young's modulus
-    0.25,  // Poisson's ratio
-    1.0,   // isotropic hardening constant
-    2.3,   // kinematic hardening constant
-    300.0, // yield stress
-    1.0    // mass density
-  };
-
-  solid_util::J2::State initial_state{};
-=======
   auto options = default_static_options;
   auto linear_options = solid_mechanics::default_linear_options;
   linear_options.abs_tol = 1.0e-16; // prevent early-exit in linear solve
@@ -164,32 +124,11 @@
   };
 
   solid_mechanics::J2::State initial_state{};
->>>>>>> 19972446
 
   auto state = solid_solver.createQuadratureDataBuffer(initial_state);
 
   solid_solver.setMaterial(mat, state);
 
-<<<<<<< HEAD
-  // Define the function for the initial displacement and boundary condition
-  auto bc = [](const mfem::Vector&, mfem::Vector& bc_vec) -> void { bc_vec = 0.0; };
-
-  // Set the initial displacement and boundary condition
-  solid_solver.setDisplacementBCs(ess_bdr, bc);
-  solid_solver.setDisplacement(bc);
-
-  tensor<double, dim> constant_force;
-
-  constant_force[0] = 0.0;
-  constant_force[1] = 5.0e-4;
-
-  if (dim == 3) {
-    constant_force[2] = 0.0;
-  }
-
-  solid_util::ConstantBodyForce<dim> force{constant_force};
-  solid_solver.addBodyForce(force);
-=======
   // it is confusing to me to just pull out magic numbers
   // for the element and boundary attributes
 
@@ -214,21 +153,26 @@
 
   solid_solver.setDisplacement(zero_displacement);
 
->>>>>>> 19972446
 
   // Finalize the data structures
   solid_solver.completeSetup();
 
   // Perform the quasi-static solve
-<<<<<<< HEAD
-  double dt = 1.0;
-  solid_solver.advanceTimestep(dt);
-
-  // Output the sidre-based plot files
-  solid_solver.outputState();
-
-  // Check the final displacement norm
-  EXPECT_NEAR(expected_disp_norm, norm(solid_solver.displacement()), 1.0e-6);
+  int num_steps = 10;
+
+  solid_solver.outputState("paraview");
+
+  double tmax = 1.0;
+  double dt = tmax / num_steps;
+  for (int i = 0; i < num_steps; i++) {
+    solid_solver.advanceTimestep(dt);
+    solid_solver.outputState("paraview");
+  }
+
+  // this a qualitative test that just verifies 
+  // that plasticity models can have permanent
+  // deformation after unloading
+  EXPECT_GT(norm(solid_solver.displacement()), 0.0);
 }
 
 // --------------------------------------------------------
@@ -336,23 +280,6 @@
 
   // Check the final displacement norm
   EXPECT_NEAR(expected_disp_norm, norm(solid_solver.displacement()), 1.0e-6);
-=======
-  int num_steps = 10;
-
-  solid_solver.outputState("paraview");
-
-  double tmax = 1.0;
-  double dt = tmax / num_steps;
-  for (int i = 0; i < num_steps; i++) {
-    solid_solver.advanceTimestep(dt);
-    solid_solver.outputState("paraview");
-  }
-
-  // this a qualitative test that just verifies 
-  // that plasticity models can have permanent
-  // deformation after unloading
-  EXPECT_GT(norm(solid_solver.displacement()), 0.0);
->>>>>>> 19972446
 }
 
 template <int p, int dim>
@@ -381,11 +308,7 @@
   SolidFunctional<p, dim> solid_solver(default_dynamic_options, GeometricNonlinearities::Off, FinalMeshOption::Reference,
                                        "solid_functional_dynamic");
 
-<<<<<<< HEAD
-  solid_util::LinearIsotropicSolid<dim> mat{1.0, 1.0, 1.0};
-=======
   solid_mechanics::LinearIsotropic<dim> mat{1.0, 1.0, 1.0};
->>>>>>> 19972446
   solid_solver.setMaterial(mat);
 
   // Define the function for the initial displacement and boundary condition
@@ -448,11 +371,7 @@
   SolidFunctional<p, dim> solid_solver(default_static_options, GeometricNonlinearities::Off, FinalMeshOption::Reference,
                                        "solid_functional");
 
-<<<<<<< HEAD
-  solid_util::LinearIsotropicSolid<dim> mat{1.0, 1.0, 1.0};
-=======
   solid_mechanics::LinearIsotropic<dim> mat{1.0, 1.0, 1.0};
->>>>>>> 19972446
   solid_solver.setMaterial(mat);
 
   // Define the function for the initial displacement and boundary condition
@@ -531,19 +450,11 @@
   user_defined_bulk_modulus = 1.0;
 
   // Construct a functional-based solid mechanics solver
-<<<<<<< HEAD
-  SolidFunctional<p, dim, Parameters<H1<1>, H1<1>> > solid_solver(default_static, GeometricNonlinearities::On,
-                                                     FinalMeshOption::Reference, "solid_functional",
-                                                     {user_defined_bulk_modulus, user_defined_shear_modulus});
-
-  solid_util::ParameterizedNeoHookeanSolid<dim> mat{1.0, 0.0, 0.0};
-=======
   SolidFunctional<p, dim, Parameters<H1<1>, H1<1>> > solid_solver(default_static_options, GeometricNonlinearities::On,
                                                      FinalMeshOption::Reference, "solid_functional",
                                                      {user_defined_bulk_modulus, user_defined_shear_modulus});
 
   solid_mechanics::ParameterizedNeoHookeanSolid<dim> mat{1.0, 0.0, 0.0};
->>>>>>> 19972446
   solid_solver.setMaterial(mat);
 
   // Define the function for the initial displacement and boundary condition
@@ -581,18 +492,6 @@
 }
 
 //TEST(SolidFunctional, 2DLinearStatic) { functional_solid_test_static<1, 2>(1.511052595); }
-<<<<<<< HEAD
-//TEST(SolidFunctional, 2DQuadStatic) { functional_solid_test_static<2, 2>(2.18604855); }
-//TEST(SolidFunctional, 2DQuadParameterizedStatic) { functional_parameterized_solid_test<2, 2>(2.18604855); }
-//
-//TEST(SolidFunctional, 3DLinearStatic) { functional_solid_test_static<1, 3>(1.37084852); }
-//TEST(SolidFunctional, 3DQuadStatic) { functional_solid_test_static<2, 3>(1.949532747); }
-//
-TEST(SolidFunctional, 3DQuadStaticJ2) { functional_solid_test_lce_material(0.0); }
-//
-// TEST(SolidFunctional, 3DQuadStaticJ2) { functional_solid_test_static_J2(0.0); }
-//
-=======
 TEST(SolidFunctional, 2DQuadStatic) { functional_solid_test_static<2, 2>(2.18604855); }
 //TEST(SolidFunctional, 2DQuadParameterizedStatic) { functional_parameterized_solid_test<2, 2>(2.18604855); }
 //
@@ -601,7 +500,6 @@
 
 TEST(SolidFunctional, 3DQuadStaticJ2) { functional_solid_test_static_J2(); }
 
->>>>>>> 19972446
 //TEST(SolidFunctional, 2DLinearDynamic) { functional_solid_test_dynamic<1, 2>(1.52116682); }
 //TEST(SolidFunctional, 2DQuadDynamic) { functional_solid_test_dynamic<2, 2>(1.52777214); }
 //
@@ -609,11 +507,7 @@
 //TEST(SolidFunctional, 3DQuadDynamic) { functional_solid_test_dynamic<2, 3>(1.527009514); }
 //
 //TEST(SolidFunctional, 2DLinearPressure) { functional_solid_test_boundary<1, 2>(0.065326222, TestType::Pressure); }
-<<<<<<< HEAD
-//TEST(SolidFunctional, 2DLinearTraction) { functional_solid_test_boundary<1, 2>(0.126593590, TestType::Traction); }
-=======
 //TEST(SolidFunctional, 2DLinearTraction) { functional_solid_test_boundary<1, 2>(0.12659525750241674, TestType::Traction); }
->>>>>>> 19972446
 
 }  // namespace serac
 
