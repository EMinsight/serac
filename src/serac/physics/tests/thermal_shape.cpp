--- conflicted
+++ resolved
@@ -45,26 +45,16 @@
   // Define a boundary attribute set
   std::set<int> ess_bdr = {1};
 
-  auto options = heat_transfer::default_nonlinear_options;
+  auto nonlinear_options = heat_transfer::default_nonlinear_options;
+  nonlinear_options.absolute_tol = 1.0e-14;
+  nonlinear_options.relative_tol = 1.0e-14;
 
   // Use tight tolerances as this is a machine precision test
-<<<<<<< HEAD
   //
   // Sam: we're setting a really small abs tolerance here to
   //      work around https://github.com/mfem/mfem/issues/3641
-  options.nonlinear.abs_tol = 1.0e-14;
-  options.nonlinear.rel_tol = 1.0e-14;
-  options.linear = IterativeSolverOptions{.rel_tol     = 1.0e-6,
-                                          .abs_tol     = 1.0e-30,
-                                          .print_level = 0,
-                                          .max_iter    = 200,
-                                          .lin_solver  = LinearSolver::GMRES,
-                                          .prec        = HypreSmootherPrec{mfem::HypreSmoother::Jacobi}};
-
-=======
-  options.absolute_tol = 1.0e-14;
-  options.relative_tol = 1.0e-14;
->>>>>>> e2ae10bb
+  auto linear_options = heat_transfer::default_linear_options;
+  linear_options.absolute_tol = 1.0e-30;
 
   // Define an anisotropic conductor material model
   tensor<double, 2, 2>                cond{{{5.0, 0.4}, {0.4, 1.0}}};
@@ -86,8 +76,7 @@
 
   {
     // Construct a functional-based thermal solver including references to the shape displacement field.
-    HeatTransfer<p, dim> thermal_solver(options, heat_transfer::default_linear_options,
-                                        TimesteppingOptions{TimestepMethod::QuasiStatic}, "thermal_shape");
+    HeatTransfer<p, dim> thermal_solver(options, "thermal_shape");
 
     // Set the initial temperature and boundary condition
     thermal_solver.setTemperatureBCs(ess_bdr, zero);
@@ -131,8 +120,7 @@
     *mesh_nodes += user_defined_shape_displacement.gridFunction();
 
     // Construct a functional-based thermal solver including references to the shape displacement field.
-    HeatTransfer<p, dim> thermal_solver_no_shape(options, heat_transfer::default_linear_options,
-                                                 TimesteppingOptions{TimestepMethod::QuasiStatic}, "thermal_pure");
+    HeatTransfer<p, dim> thermal_solver_no_shape(options, "thermal_pure");
 
     // Set the initial temperature and boundary condition
     thermal_solver_no_shape.setTemperatureBCs(ess_bdr, zero);
