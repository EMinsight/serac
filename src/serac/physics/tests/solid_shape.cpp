// Copyright (c) 2019-2023, Lawrence Livermore National Security, LLC and
// other Serac Project Developers. See the top-level LICENSE file for
// details.
//
// SPDX-License-Identifier: (BSD-3-Clause)

#include "serac/physics/solid_mechanics.hpp"
#include "serac/physics/materials/solid_material.hpp"
#include "serac/physics/materials/parameterized_solid_material.hpp"

#include <fstream>

#include <gtest/gtest.h>
#include "mfem.hpp"

#include "serac/serac_config.hpp"
#include "serac/mesh/mesh_utils.hpp"
#include "serac/physics/state/state_manager.hpp"

namespace serac {

void shape_test(GeometricNonlinearities geo_nonlin)
{
  MPI_Barrier(MPI_COMM_WORLD);

  int serial_refinement   = 0;
  int parallel_refinement = 0;

  constexpr int p   = 1;
  constexpr int dim = 2;

  // Construct the appropriate dimension mesh and give it to the data store
  std::string filename = SERAC_REPO_DIR "/data/meshes/beam-quad.mesh";

  // Create DataStore
  axom::sidre::DataStore datastore;
  serac::StateManager::initialize(datastore, "solid_functional_shape_solve");

  auto mesh = mesh::refineAndDistribute(buildMeshFromFile(filename), serial_refinement, parallel_refinement);
  serac::StateManager::setMesh(std::move(mesh));

  mfem::Vector shape_displacement;
  mfem::Vector pure_displacement;

  // Define a boundary attribute set
  std::set<int> ess_bdr = {1};

  // Use a krylov solver for the Jacobian solve

  auto linear_options = solid_mechanics::default_linear_options;

  // Use tight tolerances as this is a machine precision test
<<<<<<< HEAD
  get<IterativeSolverOptions>(options.linear).rel_tol     = 1.0e-15;
  get<IterativeSolverOptions>(options.linear).print_level = 0;
  get<IterativeSolverOptions>(options.linear).prec        = HypreILUPrec{.print_level = 1};
  get<IterativeSolverOptions>(options.linear).abs_tol     = 1.0e-15;
=======
  linear_options.relative_tol = 1.0e-15;
  linear_options.absolute_tol = 1.0e-15;

  auto nonlinear_options = solid_mechanics::default_nonlinear_options;
>>>>>>> fedaedbf

  nonlinear_options.absolute_tol   = 5.0e-15;
  nonlinear_options.relative_tol   = 5.0e-15;
  nonlinear_options.max_iterations = 10;

  solid_mechanics::LinearIsotropic mat{1.0, 1.0, 1.0};

  double shape_factor = 2.0;

  // Define the function for the initial displacement and boundary condition
  auto bc = [](const mfem::Vector& x, mfem::Vector& bc_vec) -> void {
    bc_vec[0] = 0.0;
    bc_vec[1] = x[0] * 0.1;
  };

  // Define the function for the initial displacement and boundary condition
  auto bc_pure = [shape_factor](const mfem::Vector& x, mfem::Vector& bc_vec) -> void {
    bc_vec[0] = 0.0;
    bc_vec[1] = (x[0] * 0.1) / (shape_factor + 1.0);
  };

  // Construct and apply a uniform body load
  tensor<double, dim> constant_force;

  constant_force[0] = 0.0e-3;
  constant_force[1] = 1.0e-4;

  if (dim == 3) {
    constant_force[2] = 0.0;
  }

  solid_mechanics::ConstantBodyForce<dim> force{constant_force};

  // Project a non-affine transformation with an affine transformation on the boundary
  mfem::VectorFunctionCoefficient shape_coef(2, [shape_factor](const mfem::Vector& x, mfem::Vector& shape) {
    shape[0] = x[0] * shape_factor;
    shape[1] = 0.0;
  });

  {
    // Construct and initialized the user-defined shape velocity to offset the computational mesh
    FiniteElementState user_defined_shape_displacement(StateManager::newState(
        FiniteElementState::Options{.order = p, .vector_dim = dim, .name = "parameterized_shape"}));

    user_defined_shape_displacement.project(shape_coef);

    // Construct a functional-based solid mechanics solver including references to the shape velocity field.
    SolidMechanics<p, dim> solid_solver(nonlinear_options, linear_options, solid_mechanics::default_quasistatic_options,
                                        geo_nonlin, "solid_functional");

    // Set the initial displacement and boundary condition
    solid_solver.setDisplacementBCs(ess_bdr, bc);
    solid_solver.setDisplacement(bc);

    solid_solver.setShapeDisplacement(user_defined_shape_displacement);

    solid_solver.setMaterial(mat);

    solid_solver.addBodyForce(force);

    // Finalize the data structures
    solid_solver.completeSetup();

    // Perform the quasi-static solve
    double dt = 1.0;
    solid_solver.advanceTimestep(dt);

    shape_displacement = solid_solver.displacement().gridFunction();
  }

  axom::sidre::DataStore new_datastore;
  StateManager::reset();
  serac::StateManager::initialize(new_datastore, "solid_functional_pure_solve");

  auto new_mesh = mesh::refineAndDistribute(buildMeshFromFile(filename), serial_refinement, parallel_refinement);
  serac::StateManager::setMesh(std::move(new_mesh));

  {
    // Construct and initialized the user-defined shape velocity to offset the computational mesh
    FiniteElementState user_defined_shape_displacement(StateManager::newState(
        FiniteElementState::Options{.order = p, .vector_dim = dim, .name = "parameterized_shape"}));

    user_defined_shape_displacement.project(shape_coef);

    // Delete the pre-computed geometry factors as we are mutating the mesh
    StateManager::mesh().DeleteGeometricFactors();
    auto* mesh_nodes = StateManager::mesh().GetNodes();
    *mesh_nodes += user_defined_shape_displacement.gridFunction();

    // Construct a functional-based solid mechanics solver including references to the shape velocity field.
    SolidMechanics<p, dim> solid_solver_no_shape(nonlinear_options, linear_options,
                                                 solid_mechanics::default_quasistatic_options, geo_nonlin,
                                                 "solid_functional");

    mfem::VisItDataCollection visit_dc("pure_version", const_cast<mfem::ParMesh*>(&solid_solver_no_shape.mesh()));
    visit_dc.RegisterField("displacement", &solid_solver_no_shape.displacement().gridFunction());
    visit_dc.Save();

    // Set the initial displacement and boundary condition
    solid_solver_no_shape.setDisplacementBCs(ess_bdr, bc_pure);
    solid_solver_no_shape.setDisplacement(bc_pure);

    solid_solver_no_shape.setMaterial(mat);

    solid_solver_no_shape.addBodyForce(force);

    // Finalize the data structures
    solid_solver_no_shape.completeSetup();

    // Perform the quasi-static solve
    double dt = 1.0;
    solid_solver_no_shape.advanceTimestep(dt);

    pure_displacement = solid_solver_no_shape.displacement().gridFunction();
    visit_dc.SetCycle(1);
    visit_dc.Save();
  }

  double error          = pure_displacement.DistanceTo(shape_displacement.GetData());
  double relative_error = error / pure_displacement.Norml2();
  EXPECT_LT(relative_error, 7.0e-14);
}

TEST(SolidMechanics, MoveShapeLinear) { shape_test(GeometricNonlinearities::Off); }
TEST(SolidMechanics, MoveShapeNonlinear) { shape_test(GeometricNonlinearities::On); }

}  // namespace serac

//------------------------------------------------------------------------------
#include "axom/slic/core/SimpleLogger.hpp"

int main(int argc, char* argv[])
{
  ::testing::InitGoogleTest(&argc, argv);
  MPI_Init(&argc, &argv);

  axom::slic::SimpleLogger logger;

  int result = RUN_ALL_TESTS();
  MPI_Finalize();

  return result;
}<|MERGE_RESOLUTION|>--- conflicted
+++ resolved
@@ -50,17 +50,10 @@
   auto linear_options = solid_mechanics::default_linear_options;
 
   // Use tight tolerances as this is a machine precision test
-<<<<<<< HEAD
-  get<IterativeSolverOptions>(options.linear).rel_tol     = 1.0e-15;
-  get<IterativeSolverOptions>(options.linear).print_level = 0;
-  get<IterativeSolverOptions>(options.linear).prec        = HypreILUPrec{.print_level = 1};
-  get<IterativeSolverOptions>(options.linear).abs_tol     = 1.0e-15;
-=======
   linear_options.relative_tol = 1.0e-15;
   linear_options.absolute_tol = 1.0e-15;
 
   auto nonlinear_options = solid_mechanics::default_nonlinear_options;
->>>>>>> fedaedbf
 
   nonlinear_options.absolute_tol   = 5.0e-15;
   nonlinear_options.relative_tol   = 5.0e-15;
