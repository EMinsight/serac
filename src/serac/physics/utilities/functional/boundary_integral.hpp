// Copyright (c) 2019-2021, Lawrence Livermore National Security, LLC and
// other Serac Project Developers. See the top-level LICENSE file for
// details.
//
// SPDX-License-Identifier: (BSD-3-Clause)

/**
 * @file boundary_integral.hpp
 *
 * @brief This file defines a class, BoundaryIntegral, for integrating q-functions against finite element
 * basis functions on a mesh boundary region.
 */
#pragma once

#include "mfem.hpp"
#include "mfem/linalg/dtensor.hpp"

#include "serac/physics/utilities/finite_element_state.hpp"

#include "serac/physics/utilities/functional/tensor.hpp"
#include "serac/physics/utilities/functional/quadrature.hpp"
#include "serac/physics/utilities/functional/tuple_arithmetic.hpp"
#include "serac/physics/utilities/functional/integral_utilities.hpp"

namespace serac {

namespace boundary_integral {

/**
 * @overload
 * @note This specialization of detail::Preprocess is called when doing integrals
 * where the spatial dimension is different from the dimension of the element geometry
 * (i.e. surface integrals in 3D space, line integrals in 2D space, etc)
 *
 * TODO: provide gradients as well (needs some more info from mfem)
 */
template <typename element_type, typename T, typename coord_type>
auto Preprocess(T u, coord_type xi)
{
  if constexpr (element_type::family == Family::H1 || element_type::family == Family::L2) {
    return dot(u, element_type::shape_functions(xi));
  }

  // we can't support HCURL until some issues in mfem are fixed
  // if constexpr (element_type::family == Family::HCURL) {
  //  return dot(u, dot(element_type::shape_functions(xi), inv(J)));
  //}
}

/**
 * @overload
 * @note This specialization of detail::Postprocess is called when doing integrals
 * where the spatial dimension is different from the dimension of the element geometry
 * (i.e. surface integrals in 3D space, line integrals in 2D space, etc)
 *
 * In this case, q-function outputs are only integrated against test space shape functions
 */
template <typename element_type, typename T, typename coord_type>
auto Postprocess(T f, [[maybe_unused]] coord_type xi)
{
  if constexpr (element_type::family == Family::H1 || element_type::family == Family::L2) {
    return outer(element_type::shape_functions(xi), f);
  }

  // we can't support HCURL until fixing some shortcomings in mfem
  // if constexpr (element_type::family == Family::HCURL) {
  //  return outer(element_type::shape_functions(xi), dot(inv(J), f));
  //}

  if constexpr (element_type::family == Family::QOI) { return f; }
}

/**
 * @brief The base kernel template used to create different finite element calculation routines
 *
 * @tparam test The type of the test function space
 * @tparam trial The type of the trial function space
 * The above spaces can be any combination of {H1, Hcurl, Hdiv (TODO), L2 (TODO)}
 *
 * Template parameters other than the test and trial spaces are used for customization + optimization
 * and are erased through the @p std::function members of @p BoundaryIntegral
 * @tparam g The shape of the element (only quadrilateral and hexahedron are supported at present)
 * @tparam geometry_dim The dimension of the element (2 for quad, 3 for hex, etc)
 * @tparam spatial_dim The full dimension of the mesh
 * @tparam Q Quadrature parameter describing how many points per dimension
 * @tparam derivatives_type Type representing the derivative of the q-function (see below) w.r.t. its input arguments
 * @tparam lambda The actual quadrature-function (either lambda function or functor object) to
 * be evaluated at each quadrature point.
 * @see https://libceed.readthedocs.io/en/latest/libCEEDapi/#theoretical-framework for additional
 * information on the idea behind a quadrature function and its inputs/outputs
 * @tparam qpt_data_type The type of the data to store for each quadrature point
 *
 * @param[in] U The full set of per-element DOF values (primary input)
 * @param[inout] R The full set of per-element residuals (primary output)
 * @param[out] derivatives_ptr The address at which derivatives of @a lambda with
 * respect to its arguments will be stored
 * @param[in] J_ The Jacobians of the element transformations at all quadrature points
 * @param[in] X_ The actual (not reference) coordinates of all quadrature points
 * @param[in] N_ The unit normals of all quadrature points
 * @see mfem::GeometricFactors
 * @param[in] num_elements The number of elements in the mesh
 * @param[in] qf The actual quadrature function, see @p lambda
 * @param[in] data The quadrature point data
 */
template <Geometry g, typename test, typename trial, int Q, typename derivatives_type, typename lambda,
          typename qpt_data_type = void>
void evaluation_kernel(const mfem::Vector& U, mfem::Vector& R, derivatives_type* derivatives_ptr,
                       const mfem::Vector& J_, const mfem::Vector& X_, const mfem::Vector& N_, int num_elements,
                       lambda qf)

{
  using test_element               = finite_element<g, test>;
  using trial_element              = finite_element<g, trial>;
  using element_residual_type      = typename test_element::residual_type;
  static constexpr int  dim        = dimension_of(g);
  static constexpr int  test_ndof  = test_element::ndof;
  static constexpr int  trial_ndof = trial_element::ndof;
  static constexpr auto rule       = GaussQuadratureRule<g, Q>();

  // mfem provides this information in 1D arrays, so we reshape it
  // into strided multidimensional arrays before using
  auto N = mfem::Reshape(N_.Read(), rule.size(), dim + 1, num_elements);
  auto X = mfem::Reshape(X_.Read(), rule.size(), dim + 1, num_elements);
  auto J = mfem::Reshape(J_.Read(), rule.size(), num_elements);
  auto u = detail::Reshape<trial>(U.Read(), trial_ndof, num_elements);
  auto r = detail::Reshape<test>(R.ReadWrite(), test_ndof, num_elements);

  // for each element in the domain
  for (int e = 0; e < num_elements; e++) {
    // get the DOF values for this particular element
    tensor u_elem = detail::Load<trial_element>(u, e);

    // this is where we will accumulate the element residual tensor
    element_residual_type r_elem{};

    // for each quadrature point in the element
    for (int q = 0; q < static_cast<int>(rule.size()); q++) {
      // get the position of this quadrature point in the parent and physical space,
      // and calculate the measure of that point in physical space.
      auto   xi  = rule.points[q];
      auto   dxi = rule.weights[q];
      auto   x_q = make_tensor<dim + 1>([&](int i) { return X(q, i, e); });  // Physical coords of qpt
      auto   n_q = make_tensor<dim + 1>([&](int i) { return N(q, i, e); });  // Physical coords of unit normal
      double dx  = J(q, e) * dxi;

      std::cout << e << " " << q << " " << x_q << std::endl;

      // evaluate the value/derivatives needed for the q-function at this quadrature point
      auto arg = Preprocess<trial_element>(u_elem, xi);

      // evaluate the user-specified constitutive model
      //
      // note: make_dual(arg) promotes those arguments to dual number types
      // so that qf_output will contain values and derivatives
      auto qf_output = qf(x_q, n_q, make_dual(arg));

      // integrate qf_output against test space shape functions / gradients
      // to get element residual contributions
      r_elem += Postprocess<test_element>(get_value(qf_output), xi) * dx;

      // here, we store the derivative of the q-function w.r.t. its input arguments
      //
      // this will be used by other kernels to evaluate gradients / adjoints / directional derivatives
      derivatives_ptr[e * int(rule.size()) + q] = get_gradient(qf_output);
    }

    // once we've finished the element integration loop, write our element residuals
    // out to memory, to be later assembled into global residuals by mfem
    detail::Add(r, r_elem, e);
  }
}

/**
 * @brief The base kernel template used to create create custom directional derivative
 * kernels associated with finite element calculations
 *
 * @tparam test The type of the test function space
 * @tparam trial The type of the trial function space
 * The above spaces can be any combination of {H1, Hcurl, Hdiv (TODO), L2 (TODO)}
 *
 * Template parameters other than the test and trial spaces are used for customization + optimization
 * and are erased through the @p std::function members of @p BoundaryIntegral
 * @tparam g The shape of the element (only quadrilateral and hexahedron are supported at present)
 * @tparam geometry_dim The dimension of the element (2 for quad, 3 for hex, etc)
 * @tparam spatial_dim The full dimension of the mesh
 * @tparam Q Quadrature parameter describing how many points per dimension
 * @tparam derivatives_type Type representing the derivative of the q-function w.r.t. its input arguments
 *
 * @note lambda does not appear as a template argument, as the directional derivative is
 * inherently just a linear transformation
 *
 * @param[in] dU The full set of per-element DOF values (primary input)
 * @param[inout] dR The full set of per-element residuals (primary output)
 * @param[in] derivatives_ptr The address at which derivatives of the q-function with
 * respect to its arguments are stored
 * @param[in] J_ The Jacobians of the element transformations at all quadrature points
 * @see mfem::GeometricFactors
 * @param[in] num_elements The number of elements in the mesh
 */
template <Geometry g, typename test, typename trial, int Q, typename derivatives_type>
void action_of_gradient_kernel(const mfem::Vector& dU, mfem::Vector& dR, derivatives_type* derivatives_ptr,
                               const mfem::Vector& J_, int num_elements)
{
  using test_element               = finite_element<g, test>;
  using trial_element              = finite_element<g, trial>;
  using element_residual_type      = typename test_element::residual_type;
  static constexpr int  test_ndof  = test_element::ndof;
  static constexpr int  trial_ndof = trial_element::ndof;
  static constexpr auto rule       = GaussQuadratureRule<g, Q>();

  // mfem provides this information in 1D arrays, so we reshape it
  // into strided multidimensional arrays before using
  auto J  = mfem::Reshape(J_.Read(), rule.size(), num_elements);
  auto du = detail::Reshape<trial>(dU.Read(), trial_ndof, num_elements);
  auto dr = detail::Reshape<test>(dR.ReadWrite(), test_ndof, num_elements);

  // for each element in the domain
  for (int e = 0; e < num_elements; e++) {
    // get the (change in) values for this particular element
    tensor du_elem = detail::Load<trial_element>(du, e);

    // this is where we will accumulate the (change in) element residual tensor
    element_residual_type dr_elem{};

    // for each quadrature point in the element
    for (int q = 0; q < static_cast<int>(rule.size()); q++) {
      // get the position of this quadrature point in the parent and physical space,
      // and calculate the measure of that point in physical space.
      auto   xi  = rule.points[q];
      auto   dxi = rule.weights[q];
      double dx  = J(q, e) * dxi;

      // evaluate the (change in) value/derivatives at this quadrature point
      auto darg = Preprocess<trial_element>(du_elem, xi);

      // recall the derivative of the q-function w.r.t. its arguments at this quadrature point
      auto dq_darg = derivatives_ptr[e * int(rule.size()) + q];

      // use the chain rule to compute the first-order change in the q-function output
      auto dq = chain_rule(dq_darg, darg);

      // integrate dq against test space shape functions / gradients
      // to get the (change in) element residual contributions
      dr_elem += Postprocess<test_element>(dq, xi) * dx;
    }

    // once we've finished the element integration loop, write our element residuals
    // out to memory, to be later assembled into global residuals by mfem
    detail::Add(dr, dr_elem, e);
  }
}

template <Geometry g, typename test, typename trial, int Q, typename derivatives_type>
<<<<<<< HEAD
void element_gradient_kernel(mfem::Vector& K_e, derivatives_type* derivatives_ptr, const mfem::Vector& J_, int num_elements)
=======
void element_gradient_kernel(mfem::Vector& K_e, derivatives_type* derivatives_ptr, const mfem::Vector& J_,
                             int num_elements)
>>>>>>> 40387c51
{
  using test_element               = finite_element<g, test>;
  using trial_element              = finite_element<g, trial>;
  static constexpr int  test_ndof  = test_element::ndof;
  static constexpr int  test_dim   = test_element::components;
  static constexpr int  trial_ndof = trial_element::ndof;
  static constexpr int  trial_dim  = test_element::components;
  static constexpr auto rule       = GaussQuadratureRule<g, Q>();

  // mfem provides this information in 1D arrays, so we reshape it
  // into strided multidimensional arrays before using
  auto J  = mfem::Reshape(J_.Read(), rule.size(), num_elements);
  auto dk = mfem::Reshape(K_e.ReadWrite(), test_ndof * test_dim, trial_ndof * trial_dim, num_elements);

  // for each element in the domain
  for (int e = 0; e < num_elements; e++) {
    tensor<double, test_ndof, trial_ndof, test_dim, trial_dim> K_elem{};

    // for each quadrature point in the element
    for (int q = 0; q < static_cast<int>(rule.size()); q++) {
<<<<<<< HEAD

      // get the position of this quadrature point in the parent and physical space,
      // and calculate the measure of that point in physical space.
      auto   xi_q   = rule.points[q];
      auto   dxi_q  = rule.weights[q];
      double dx     = J(q, e) * dxi_q;
=======
      // get the position of this quadrature point in the parent and physical space,
      // and calculate the measure of that point in physical space.
      auto   xi_q  = rule.points[q];
      auto   dxi_q = rule.weights[q];
      double dx    = J(q, e) * dxi_q;
>>>>>>> 40387c51

      // recall the derivative of the q-function w.r.t. its arguments at this quadrature point
      auto dq_darg = derivatives_ptr[e * int(rule.size()) + q];

<<<<<<< HEAD
      if constexpr (std::is_same< test, QOI >::value) {
        auto N = trial_element::shape_functions(xi_q);
        for (int j = 0; j < trial_ndof; j++) {
          K_elem[0][j] += dq_darg * N[j] * dx;
        } 
      } 

      if constexpr (!std::is_same< test, QOI >::value) {
        auto M = test_element::shape_functions(xi_q);
        auto N = trial_element::shape_functions(xi_q);

        for (int i = 0; i < test_ndof; i++) {
          for (int j = 0; j < trial_ndof; j++) {
            K_elem[i][j] += M[i] * dq_darg * N[j] * dx;
          } 
        } 
      } 

=======
      auto M = test_element::shape_functions(xi_q);
      auto N = trial_element::shape_functions(xi_q);

      for (int i = 0; i < test_ndof; i++) {
        for (int j = 0; j < trial_ndof; j++) {
          K_elem[i][j] += M[i] * dq_darg * N[j] * dx;
        }
      }
>>>>>>> 40387c51
    }

    // once we've finished the element integration loop, write our element gradients
    // out to memory, to be later assembled into the global gradient by mfem
<<<<<<< HEAD
    // 
    // Note: we "transpose" these values to get them into the layout that mfem expects
    for_loop<test_ndof, test_dim, trial_ndof, trial_dim>([&](int i, int j, int k, int l) {
      dk(i + test_ndof * j, k + trial_ndof * l, e) += K_elem[i][k][j][l];
    });

  }

=======
    //
    // Note: we "transpose" these values to get them into the layout that mfem expects
    for_loop<test_ndof, test_dim, trial_ndof, trial_dim>(
        [&](int i, int j, int k, int l) { dk(i + test_ndof * j, k + trial_ndof * l, e) += K_elem[i][k][j][l]; });
  }
>>>>>>> 40387c51
}

}  // namespace boundary_integral

/**
 * @brief Describes a single integral term in a weak forumulation of a partial differential equation
 * @tparam spaces A @p std::function -like set of template parameters that describe the test and trial
 * function spaces, i.e., @p test(trial)
 */
template <typename spaces>
class BoundaryIntegral {
public:
  using test_space  = test_space_t<spaces>;   ///< the test function space
  using trial_space = trial_space_t<spaces>;  ///< the trial function space

  /**
   * @brief Constructs an @p BoundaryIntegral from a user-provided quadrature function
   * @tparam dim The dimension of the element (2 for quad, 3 for hex, etc)
   * @tparam qpt_data_type The type of the data to store for each quadrature point
   * @param[in] num_elements The number of elements in the mesh
   * @param[in] J The Jacobians of the element transformations at all quadrature points
   * @param[in] X The actual (not reference) coordinates of all quadrature points
   * @param[in] normals The unit normals of all quadrature points
   * @see mfem::GeometricFactors
   * @param[in] qf The user-provided quadrature function
   * @param[in] data The quadrature point data
   * @note The @p Dimension parameters are used to assist in the deduction of the dim template parameter
   */
  template <int dim, typename lambda_type, typename qpt_data_type = void>
  BoundaryIntegral(int num_elements, const mfem::Vector& J, const mfem::Vector& X, const mfem::Vector& normals,
<<<<<<< HEAD
                   Dimension<dim>, lambda_type&& qf) : J_(J), X_(X), normals_(normals)
=======
                   Dimension<dim>, lambda_type&& qf)
      : J_(J), X_(X), normals_(normals)
>>>>>>> 40387c51

  {
    constexpr auto geometry                      = supported_geometries[dim];
    constexpr auto Q                             = std::max(test_space::order, trial_space::order) + 1;
    constexpr auto quadrature_points_per_element = detail::pow(Q, dim);

    uint32_t num_quadrature_points = quadrature_points_per_element * uint32_t(num_elements);

    // these lines of code figure out the argument types that will be passed
    // into the quadrature function in the finite element kernel.
    //
    // we use them to observe the output type and allocate memory to store
    // the derivative information at each quadrature point
    using x_t             = tensor<double, dim + 1>;
    using u_du_t          = typename detail::lambda_argument<trial_space, dim, dim + 1>::type;
    using derivative_type = decltype(get_gradient(qf(x_t{}, x_t{}, make_dual(u_du_t{}))));

    std::shared_ptr<derivative_type[]> qf_derivatives(new derivative_type[num_quadrature_points]);

    // this is where we actually specialize the finite element kernel templates with
    // our specific requirements (element type, test/trial spaces, quadrature rule, q-function, etc).
    //
    // std::function's type erasure lets us wrap those specific details inside a function with known signature
    //
    // note: the qf_derivatives_ptr is copied by value to each lambda function below,
    //       to allow the evaluation kernel to pass derivative values to the gradient kernel
<<<<<<< HEAD
    evaluation_ = [=](const mfem::Vector& U, mfem::Vector& R) {
=======
    evaluation_ = [this, qf_derivatives, num_elements, qf](const mfem::Vector& U, mfem::Vector& R) {
>>>>>>> 40387c51
      boundary_integral::evaluation_kernel<geometry, test_space, trial_space, Q>(U, R, qf_derivatives.get(), J_, X_,
                                                                                 normals_, num_elements, qf);
    };

    action_of_gradient_ = [this, qf_derivatives, num_elements](const mfem::Vector& dU, mfem::Vector& dR) {
      boundary_integral::action_of_gradient_kernel<geometry, test_space, trial_space, Q>(dU, dR, qf_derivatives.get(),
                                                                                         J_, num_elements);
    };

    element_gradient_ = [this, qf_derivatives, num_elements](mfem::Vector& K_b) {
      boundary_integral::element_gradient_kernel<geometry, test_space, trial_space, Q>(K_b, qf_derivatives.get(), J_,
                                                                                       num_elements);
    };

    gradient_mat_ = [=](mfem::Vector& K_b) {
      boundary_integral::element_gradient_kernel<geometry, test_space, trial_space, Q>(K_b, qf_derivatives.get(), J_, num_elements);
    };
  }

  /**
   * @brief Applies the integral, i.e., @a output_E = evaluate( @a input_E )
   * @param[in] input_E The input to the evaluation; per-element DOF values
   * @param[out] output_E The output of the evalution; per-element DOF residuals
   * @see evaluation_kernel
   */
  void Mult(const mfem::Vector& input_E, mfem::Vector& output_E) const { evaluation_(input_E, output_E); }

  /**
   * @brief Applies the integral, i.e., @a output_E = gradient( @a input_E )
   * @param[in] input_E The input to the evaluation; per-element DOF values
   * @param[out] output_E The output of the evalution; per-element DOF residuals
   * @see action_of_gradient_kernel
   */
  void GradientMult(const mfem::Vector& input_E, mfem::Vector& output_E) const
  {
    action_of_gradient_(input_E, output_E);
  }

  /**
   * @brief Computes the derivative of each element's residual with respect to the element values
   * @param[inout] K_b The reshaped vector as a mfem::DeviceTensor of size (test_dim * test_dof, trial_dim * trial_dof,
   * nelems)
   */
  void ComputeElementGradients(mfem::Vector& K_b) const { element_gradient_(K_b); }

  /**
   * @brief Computes the element stiffness matrices, storing them in an `mfem::Vector` that has been reshaped into a
   * multidimensional array
   * @param[inout] K_b The reshaped vector as a mfem::DeviceTensor of size (test_dim * test_dof, trial_dim * trial_dof,
   * elem)
   */
  void ComputeElementMatrices(mfem::Vector& K_b) const { gradient_mat_(K_b); }

private:
  /**
   * @brief Jacobians of the element transformations at all quadrature points
   */
  const mfem::Vector J_;

  /**
   * @brief Mapped (physical) coordinates of all quadrature points
   */
  const mfem::Vector X_;

  /**
   * @brief physical coordinates of surface unit normals at all quadrature points
   */
  const mfem::Vector normals_;

  /**
   * @brief Type-erased handle to evaluation kernel
   * @see evaluation_kernel
   */
  std::function<void(const mfem::Vector&, mfem::Vector&)> evaluation_;

  /**
   * @brief Type-erased handle to kernel that evaluates the action of the gradient
   * @see action_of_gradient_kernel
   */
  std::function<void(const mfem::Vector&, mfem::Vector&)> action_of_gradient_;

  /**
   * @brief Type-erased handle to kernel that computes each element's gradients
   * @see gradient_matrix_kernel
   */
<<<<<<< HEAD
  std::function<void(const mfem::Vector&, mfem::Vector&)> gradient_;

  /**
   * @brief Type-erased handle to gradient matrix assembly kernel
   * @see gradient_matrix_kernel
   */
  std::function<void(mfem::Vector&)> gradient_mat_;
=======
  std::function<void(mfem::Vector&)> element_gradient_;
>>>>>>> 40387c51
};

}  // namespace serac<|MERGE_RESOLUTION|>--- conflicted
+++ resolved
@@ -251,12 +251,8 @@
 }
 
 template <Geometry g, typename test, typename trial, int Q, typename derivatives_type>
-<<<<<<< HEAD
-void element_gradient_kernel(mfem::Vector& K_e, derivatives_type* derivatives_ptr, const mfem::Vector& J_, int num_elements)
-=======
 void element_gradient_kernel(mfem::Vector& K_e, derivatives_type* derivatives_ptr, const mfem::Vector& J_,
                              int num_elements)
->>>>>>> 40387c51
 {
   using test_element               = finite_element<g, test>;
   using trial_element              = finite_element<g, trial>;
@@ -277,44 +273,15 @@
 
     // for each quadrature point in the element
     for (int q = 0; q < static_cast<int>(rule.size()); q++) {
-<<<<<<< HEAD
-
-      // get the position of this quadrature point in the parent and physical space,
-      // and calculate the measure of that point in physical space.
-      auto   xi_q   = rule.points[q];
-      auto   dxi_q  = rule.weights[q];
-      double dx     = J(q, e) * dxi_q;
-=======
       // get the position of this quadrature point in the parent and physical space,
       // and calculate the measure of that point in physical space.
       auto   xi_q  = rule.points[q];
       auto   dxi_q = rule.weights[q];
       double dx    = J(q, e) * dxi_q;
->>>>>>> 40387c51
 
       // recall the derivative of the q-function w.r.t. its arguments at this quadrature point
       auto dq_darg = derivatives_ptr[e * int(rule.size()) + q];
 
-<<<<<<< HEAD
-      if constexpr (std::is_same< test, QOI >::value) {
-        auto N = trial_element::shape_functions(xi_q);
-        for (int j = 0; j < trial_ndof; j++) {
-          K_elem[0][j] += dq_darg * N[j] * dx;
-        } 
-      } 
-
-      if constexpr (!std::is_same< test, QOI >::value) {
-        auto M = test_element::shape_functions(xi_q);
-        auto N = trial_element::shape_functions(xi_q);
-
-        for (int i = 0; i < test_ndof; i++) {
-          for (int j = 0; j < trial_ndof; j++) {
-            K_elem[i][j] += M[i] * dq_darg * N[j] * dx;
-          } 
-        } 
-      } 
-
-=======
       auto M = test_element::shape_functions(xi_q);
       auto N = trial_element::shape_functions(xi_q);
 
@@ -323,27 +290,15 @@
           K_elem[i][j] += M[i] * dq_darg * N[j] * dx;
         }
       }
->>>>>>> 40387c51
     }
 
     // once we've finished the element integration loop, write our element gradients
     // out to memory, to be later assembled into the global gradient by mfem
-<<<<<<< HEAD
-    // 
-    // Note: we "transpose" these values to get them into the layout that mfem expects
-    for_loop<test_ndof, test_dim, trial_ndof, trial_dim>([&](int i, int j, int k, int l) {
-      dk(i + test_ndof * j, k + trial_ndof * l, e) += K_elem[i][k][j][l];
-    });
-
-  }
-
-=======
     //
     // Note: we "transpose" these values to get them into the layout that mfem expects
     for_loop<test_ndof, test_dim, trial_ndof, trial_dim>(
         [&](int i, int j, int k, int l) { dk(i + test_ndof * j, k + trial_ndof * l, e) += K_elem[i][k][j][l]; });
   }
->>>>>>> 40387c51
 }
 
 }  // namespace boundary_integral
@@ -374,12 +329,8 @@
    */
   template <int dim, typename lambda_type, typename qpt_data_type = void>
   BoundaryIntegral(int num_elements, const mfem::Vector& J, const mfem::Vector& X, const mfem::Vector& normals,
-<<<<<<< HEAD
-                   Dimension<dim>, lambda_type&& qf) : J_(J), X_(X), normals_(normals)
-=======
                    Dimension<dim>, lambda_type&& qf)
       : J_(J), X_(X), normals_(normals)
->>>>>>> 40387c51
 
   {
     constexpr auto geometry                      = supported_geometries[dim];
@@ -406,11 +357,7 @@
     //
     // note: the qf_derivatives_ptr is copied by value to each lambda function below,
     //       to allow the evaluation kernel to pass derivative values to the gradient kernel
-<<<<<<< HEAD
-    evaluation_ = [=](const mfem::Vector& U, mfem::Vector& R) {
-=======
     evaluation_ = [this, qf_derivatives, num_elements, qf](const mfem::Vector& U, mfem::Vector& R) {
->>>>>>> 40387c51
       boundary_integral::evaluation_kernel<geometry, test_space, trial_space, Q>(U, R, qf_derivatives.get(), J_, X_,
                                                                                  normals_, num_elements, qf);
     };
@@ -496,17 +443,7 @@
    * @brief Type-erased handle to kernel that computes each element's gradients
    * @see gradient_matrix_kernel
    */
-<<<<<<< HEAD
-  std::function<void(const mfem::Vector&, mfem::Vector&)> gradient_;
-
-  /**
-   * @brief Type-erased handle to gradient matrix assembly kernel
-   * @see gradient_matrix_kernel
-   */
-  std::function<void(mfem::Vector&)> gradient_mat_;
-=======
   std::function<void(mfem::Vector&)> element_gradient_;
->>>>>>> 40387c51
 };
 
 }  // namespace serac