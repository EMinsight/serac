--- conflicted
+++ resolved
@@ -12,7 +12,6 @@
 #include "axom/slic/core/SimpleLogger.hpp"
 #include "serac/infrastructure/input.hpp"
 #include "serac/serac_config.hpp"
-// #include "serac/numerics/mesh_utils.hpp"
 #include "serac/numerics/expr_template_ops.hpp"
 #include "serac/physics/operators/stdfunction_operator.hpp"
 #include "serac/physics/utilities/functional/functional.hpp"
@@ -73,16 +72,10 @@
   mfem::FunctionCoefficient load_func([&](const mfem::Vector& coords) { return 100 * coords(0) * coords(1); });
 
   // Create and assemble the linear load term into a vector
-<<<<<<< HEAD
-  f.AddDomainIntegrator(new DomainLFIntegrator(load_func));
+  f.AddDomainIntegrator(new mfem::DomainLFIntegrator(load_func));
   SERAC_PROFILE_VOID_EXPR(serac::profiling::concat("mfem_fAssemble", postfix).c_str(), f.Assemble());
   std::unique_ptr<mfem::HypreParVector> F(
       SERAC_PROFILE_EXPR(concat("mfem_fParallelAssemble", postfix).c_str(), f.ParallelAssemble()));
-=======
-  f.AddDomainIntegrator(new mfem::DomainLFIntegrator(load_func));
-  f.Assemble();
-  std::unique_ptr<mfem::HypreParVector> F(f.ParallelAssemble());
->>>>>>> 387d4c75
 
   // Set a random state to evaluate the residual
   mfem::ParGridFunction u_global(&fespace);
@@ -169,20 +162,13 @@
   mfem::ConstantCoefficient a_coef(a);
   A.AddDomainIntegrator(new mfem::VectorMassIntegrator(a_coef));
 
-<<<<<<< HEAD
-  ConstantCoefficient lambda_coef(b);
-  ConstantCoefficient mu_coef(b);
-  A.AddDomainIntegrator(new ElasticityIntegrator(lambda_coef, mu_coef));
+  mfem::ConstantCoefficient lambda_coef(b);
+  mfem::ConstantCoefficient mu_coef(b);
+  A.AddDomainIntegrator(new mfem::ElasticityIntegrator(lambda_coef, mu_coef));
   {
     SERAC_PROFILE_SCOPE(concat("mfem_localAssemble", postfix).c_str());
     A.Assemble(0);
   }
-=======
-  mfem::ConstantCoefficient lambda_coef(b);
-  mfem::ConstantCoefficient mu_coef(b);
-  A.AddDomainIntegrator(new mfem::ElasticityIntegrator(lambda_coef, mu_coef));
-  A.Assemble(0);
->>>>>>> 387d4c75
   A.Finalize();
 
   std::unique_ptr<mfem::HypreParMatrix> J(
@@ -194,19 +180,13 @@
     force(0) = -1.0;
   });
 
-<<<<<<< HEAD
-  f.AddDomainIntegrator(new VectorDomainLFIntegrator(load_func));
+  f.AddDomainIntegrator(new mfem::VectorDomainLFIntegrator(load_func));
   {
     SERAC_PROFILE_SCOPE(concat("mfem_fAssemble", postfix).c_str());
     f.Assemble();
   }
   std::unique_ptr<mfem::HypreParVector> F(
       SERAC_PROFILE_EXPR(concat("mfem_fParallelAssemble", postfix).c_str(), f.ParallelAssemble()));
-=======
-  f.AddDomainIntegrator(new mfem::VectorDomainLFIntegrator(load_func));
-  f.Assemble();
-  std::unique_ptr<mfem::HypreParVector> F(f.ParallelAssemble());
->>>>>>> 387d4c75
 
   mfem::ParGridFunction u_global(&fespace);
   u_global.Randomize();
@@ -278,18 +258,12 @@
   mfem::ConstantCoefficient a_coef(a);
   B.AddDomainIntegrator(new mfem::VectorFEMassIntegrator(a_coef));
 
-<<<<<<< HEAD
-  ConstantCoefficient b_coef(b);
-  B.AddDomainIntegrator(new CurlCurlIntegrator(b_coef));
+  mfem::ConstantCoefficient b_coef(b);
+  B.AddDomainIntegrator(new mfem::CurlCurlIntegrator(b_coef));
   {
     SERAC_PROFILE_SCOPE(concat("mfem_localAssemble", postfix).c_str());
     B.Assemble(0);
   }
-=======
-  mfem::ConstantCoefficient b_coef(b);
-  B.AddDomainIntegrator(new mfem::CurlCurlIntegrator(b_coef));
-  B.Assemble(0);
->>>>>>> 387d4c75
   B.Finalize();
   std::unique_ptr<mfem::HypreParMatrix> J(
       SERAC_PROFILE_EXPR(concat("mfem_parallelAssemble", postfix).c_str(), B.ParallelAssemble()));
@@ -303,19 +277,13 @@
     output(1) = -5 * (x - y) * y;
   });
 
-<<<<<<< HEAD
-  f.AddDomainIntegrator(new VectorFEDomainLFIntegrator(load_func));
+  f.AddDomainIntegrator(new mfem::VectorFEDomainLFIntegrator(load_func));
   {
     SERAC_PROFILE_SCOPE(concat("mfem_fAssemble", postfix).c_str());
     f.Assemble();
   }
   std::unique_ptr<mfem::HypreParVector> F(
       SERAC_PROFILE_EXPR(concat("mfem_fParallelAssemble", postfix).c_str(), f.ParallelAssemble()));
-=======
-  f.AddDomainIntegrator(new mfem::VectorFEDomainLFIntegrator(load_func));
-  f.Assemble();
-  std::unique_ptr<mfem::HypreParVector> F(f.ParallelAssemble());
->>>>>>> 387d4c75
 
   mfem::ParGridFunction u_global(&fespace);
   u_global.Randomize();
@@ -460,13 +428,13 @@
   args.Parse();
   if (!args.Good()) {
     if (myid == 0) {
-      args.PrintUsage(cout);
+      args.PrintUsage(std::cout);
     }
     MPI_Finalize();
     exit(1);
   }
   if (myid == 0) {
-    args.PrintOptions(cout);
+    args.PrintOptions(std::cout);
   }
 
   std::string meshfile2D = SERAC_REPO_DIR "/data/meshes/star.mesh";
