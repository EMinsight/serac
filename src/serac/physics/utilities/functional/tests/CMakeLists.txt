# Copyright (c) 2019-2020, Lawrence Livermore National Security, LLC and
# other Serac Project Developers. See the top-level LICENSE file for
# details.
#
# SPDX-License-Identifier: (BSD-3-Clause)

# This test is all constexpr-evaluated, so it doesn't
# actually need to run, if it compiles without error, the tests have passed
blt_add_executable(NAME        tensor_unit_tests
                   SOURCES     tensor_unit_tests.cpp
                   OUTPUT_DIR  ${TEST_OUTPUT_DIRECTORY}
                   DEPENDS_ON  serac_functional ${functional_depends}
                   FOLDER      serac/tests)

# Then add the examples/tests
set(functional_tests_serial
    functional_boundary_test.cpp
    hcurl_unit_tests.cpp
    test_tensor_ad.cpp
    tuple_arithmetic_unit_tests.cpp)

serac_add_tests( SOURCES ${functional_tests_serial}
                 DEPENDS_ON gtest serac_functional ${functional_depends})

# Then add the examples/tests
set(functional_tests_mpi
    functional_comparisons.cpp
    functional_comparison_L2.cpp
    functional_material_state_test.cpp
    )

serac_add_tests( SOURCES ${functional_tests_mpi}
                 DEPENDS_ON gtest serac_functional ${functional_depends}
                 NUM_MPI_TASKS 4 )

# not sure how we want to handle performance-related tests
set(functional_performance_tests
    performance/J2_material_with_AD.cpp
    performance/diffusion_performance_test.cpp)
 
foreach(filename ${functional_performance_tests})
    get_filename_component(test_name ${filename} NAME_WE)
    blt_add_executable(NAME        ${test_name}
                       SOURCES     ${filename}
                       OUTPUT_DIR  ${TEST_OUTPUT_DIRECTORY}
                       DEPENDS_ON  gtest serac_functional ${functional_depends}
                       FOLDER      serac/tests )
endforeach()

if(ENABLE_CUDA)

    set(functional_tests_cuda
<<<<<<< HEAD
        tensor_unit_tests_cuda.cu
        functional_comparisons_cuda.cu
    )
        
    foreach(filename ${functional_tests_cuda})
        get_filename_component(test_name ${filename} NAME_WE)
        
        blt_add_executable(NAME        ${test_name}
                           SOURCES     ${filename}
                           OUTPUT_DIR  ${TEST_OUTPUT_DIRECTORY}
                           DEPENDS_ON  gtest serac_functional ${functional_depends} cuda
                           FOLDER      serac/tests)
        blt_add_test(NAME          ${test_name}
                     COMMAND       ${test_name}
                     NUM_MPI_TASKS 1)
    endforeach()
=======
        tensor_unit_tests_cuda.cu)

    serac_add_tests( SOURCES ${functional_tests_cuda}
                     DEPENDS_ON gtest serac_functional ${functional_depends} cuda)
>>>>>>> 98975237

endif()<|MERGE_RESOLUTION|>--- conflicted
+++ resolved
@@ -50,28 +50,10 @@
 if(ENABLE_CUDA)
 
     set(functional_tests_cuda
-<<<<<<< HEAD
         tensor_unit_tests_cuda.cu
-        functional_comparisons_cuda.cu
-    )
-        
-    foreach(filename ${functional_tests_cuda})
-        get_filename_component(test_name ${filename} NAME_WE)
-        
-        blt_add_executable(NAME        ${test_name}
-                           SOURCES     ${filename}
-                           OUTPUT_DIR  ${TEST_OUTPUT_DIRECTORY}
-                           DEPENDS_ON  gtest serac_functional ${functional_depends} cuda
-                           FOLDER      serac/tests)
-        blt_add_test(NAME          ${test_name}
-                     COMMAND       ${test_name}
-                     NUM_MPI_TASKS 1)
-    endforeach()
-=======
-        tensor_unit_tests_cuda.cu)
+        functional_comparisons_cuda.cu)
 
     serac_add_tests( SOURCES ${functional_tests_cuda}
                      DEPENDS_ON gtest serac_functional ${functional_depends} cuda)
->>>>>>> 98975237
 
 endif()