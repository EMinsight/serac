#include <fstream>
#include <iostream>

#include "mfem.hpp"

#include "axom/slic/core/SimpleLogger.hpp"

#include "serac/serac_config.hpp"
#include "serac/numerics/mesh_utils.hpp"
#include "serac/physics/operators/stdfunction_operator.hpp"
#include "serac/numerics/expr_template_ops.hpp"
#include "serac/physics/utilities/variational_form/weak_form.hpp"
#include "serac/physics/utilities/variational_form/tensor.hpp"

#include <gtest/gtest.h>

using namespace std;
using namespace mfem;
using namespace serac;

int         num_procs, myid;
int         refinements = 0;
<<<<<<< HEAD
constexpr bool verbose     = false;
=======
const char* mesh_file   = SERAC_REPO_DIR "/data/meshes/beam-hex.mesh";
//const char* mesh_file   = SERAC_REPO_DIR "/data/meshes/star.mesh";

auto setup(int argc, char* argv[])
{
  OptionsParser args(argc, argv);
  args.AddOption(&mesh_file, "-m", "--mesh", "Mesh file to use.");
  args.AddOption(&refinements, "-r", "--ref", "");

  args.Parse();
  if (!args.Good()) {
    if (myid == 0) {
      args.PrintUsage(cout);
    }
    MPI_Finalize();
    exit(1);
  }
  if (myid == 0) {
    args.PrintOptions(cout);
  }

  mfem::Mesh mesh(mesh_file, 1, 1);
  for (int l = 0; l < refinements; l++) {
    mesh.UniformRefinement();
  }
>>>>>>> b54148fd

std::unique_ptr<mfem::ParMesh> mesh2D;

template <int p, int dim>
void boundary_test(mfem::ParMesh& mesh, H1<p> test, H1<p> trial, Dimension<dim>)
{
  static constexpr double a = 1.7;
  static constexpr double b = 2.1;

  auto                  fec = H1_FECollection(p, dim);
  ParFiniteElementSpace fespace(&mesh, &fec);

  ParBilinearForm A(&fespace);

  ConstantCoefficient a_coef(a);
  A.AddDomainIntegrator(new MassIntegrator(a_coef));

  ConstantCoefficient b_coef(b);
  A.AddDomainIntegrator(new DiffusionIntegrator(b_coef));
  A.Assemble(0);
  A.Finalize();
  std::unique_ptr<mfem::HypreParMatrix> J(A.ParallelAssemble());

  LinearForm          f(&fespace);
  FunctionCoefficient load_func([&](const Vector& coords) { return 100 * coords(0) * coords(1); });

  f.AddDomainIntegrator(new DomainLFIntegrator(load_func));
  f.Assemble();

  ParGridFunction u_global(&fespace);
  u_global.Randomize();

  Vector U(fespace.TrueVSize());
  u_global.GetTrueDofs(U);

  using test_space  = decltype(test);
  using trial_space = decltype(trial);

  WeakForm<test_space(trial_space)> residual(&fespace, &fespace);

  residual.AddSurfaceIntegral([&](auto x, auto /* u */) { return 1.0; }, mesh);

  mfem::Vector r1 = A * u_global - f;
  mfem::Vector r2 = residual * u_global;

<<<<<<< HEAD
  if (verbose) {
    std::cout << "||r1||: " << r1.Norml2() << std::endl;
    std::cout << "||r2||: " << r2.Norml2() << std::endl;
    std::cout << "||r1-r2||/||r1||: " << mfem::Vector(r1 - r2).Norml2() / r1.Norml2() << std::endl;
  }

  EXPECT_NEAR(0., mfem::Vector(r1 - r2).Norml2() / r1.Norml2(), 1.e-14);
=======
  std::cout << r2.Sum() << std::endl;

  std::cout << "||r1||: " << r1.Norml2() << std::endl;
  std::cout << "||r2||: " << r2.Norml2() << std::endl;
  std::cout << "||r1-r2||/||r1||: " << mfem::Vector(r1 - r2).Norml2() / r1.Norml2() << std::endl;
>>>>>>> b54148fd

  mfem::Operator& grad2 = residual.GetGradient(u_global);

  mfem::Vector g1 = (*J) * u_global;
  mfem::Vector g2 = grad2 * u_global;

  if (verbose) {
    std::cout << "||g1||: " << g1.Norml2() << std::endl;
    std::cout << "||g2||: " << g2.Norml2() << std::endl;
    std::cout << "||g1-g2||/||g1||: " << mfem::Vector(g1 - g2).Norml2() / g1.Norml2() << std::endl;
  }

  EXPECT_NEAR(0., mfem::Vector(g1 - g2).Norml2() / g1.Norml2(), 1.e-14);

}

TEST(boundary, 3D_linear) { boundary_test(*mesh2D, H1<1>{}, H1<1>{}, Dimension<3>{}); }

int main(int argc, char* argv[])
{
  ::testing::InitGoogleTest(&argc, argv);
  MPI_Init(&argc, &argv);
  MPI_Comm_size(MPI_COMM_WORLD, &num_procs);
  MPI_Comm_rank(MPI_COMM_WORLD, &myid);

  axom::slic::SimpleLogger logger;

  int serial_refinement   = 1;
  int parallel_refinement = 0;

<<<<<<< HEAD
  std::string meshfile2D = SERAC_REPO_DIR "/data/meshes/star.mesh";
  mesh2D = mesh::refineAndDistribute(buildMeshFromFile(meshfile2D), serial_refinement, parallel_refinement);

  int result = RUN_ALL_TESTS();
=======
  if (mesh.Dimension() == 2) { run_tests<2>(mesh); }
  if (mesh.Dimension() == 3) {
    run_tests<3>(mesh);
  }
>>>>>>> b54148fd

  MPI_Finalize();

  return 0;
}<|MERGE_RESOLUTION|>--- conflicted
+++ resolved
@@ -20,37 +20,10 @@
 
 int         num_procs, myid;
 int         refinements = 0;
-<<<<<<< HEAD
 constexpr bool verbose     = false;
-=======
-const char* mesh_file   = SERAC_REPO_DIR "/data/meshes/beam-hex.mesh";
-//const char* mesh_file   = SERAC_REPO_DIR "/data/meshes/star.mesh";
-
-auto setup(int argc, char* argv[])
-{
-  OptionsParser args(argc, argv);
-  args.AddOption(&mesh_file, "-m", "--mesh", "Mesh file to use.");
-  args.AddOption(&refinements, "-r", "--ref", "");
-
-  args.Parse();
-  if (!args.Good()) {
-    if (myid == 0) {
-      args.PrintUsage(cout);
-    }
-    MPI_Finalize();
-    exit(1);
-  }
-  if (myid == 0) {
-    args.PrintOptions(cout);
-  }
-
-  mfem::Mesh mesh(mesh_file, 1, 1);
-  for (int l = 0; l < refinements; l++) {
-    mesh.UniformRefinement();
-  }
->>>>>>> b54148fd
 
 std::unique_ptr<mfem::ParMesh> mesh2D;
+std::unique_ptr<mfem::ParMesh> mesh3D;
 
 template <int p, int dim>
 void boundary_test(mfem::ParMesh& mesh, H1<p> test, H1<p> trial, Dimension<dim>)
@@ -94,7 +67,6 @@
   mfem::Vector r1 = A * u_global - f;
   mfem::Vector r2 = residual * u_global;
 
-<<<<<<< HEAD
   if (verbose) {
     std::cout << "||r1||: " << r1.Norml2() << std::endl;
     std::cout << "||r2||: " << r2.Norml2() << std::endl;
@@ -102,13 +74,6 @@
   }
 
   EXPECT_NEAR(0., mfem::Vector(r1 - r2).Norml2() / r1.Norml2(), 1.e-14);
-=======
-  std::cout << r2.Sum() << std::endl;
-
-  std::cout << "||r1||: " << r1.Norml2() << std::endl;
-  std::cout << "||r2||: " << r2.Norml2() << std::endl;
-  std::cout << "||r1-r2||/||r1||: " << mfem::Vector(r1 - r2).Norml2() / r1.Norml2() << std::endl;
->>>>>>> b54148fd
 
   mfem::Operator& grad2 = residual.GetGradient(u_global);
 
@@ -125,7 +90,8 @@
 
 }
 
-TEST(boundary, 3D_linear) { boundary_test(*mesh2D, H1<1>{}, H1<1>{}, Dimension<3>{}); }
+TEST(boundary, 3D_linear) { boundary_test(*mesh3D, H1<1>{}, H1<1>{}, Dimension<3>{}); }
+TEST(boundary, 2D_linear) { boundary_test(*mesh2D, H1<1>{}, H1<1>{}, Dimension<2>{}); }
 
 int main(int argc, char* argv[])
 {
@@ -139,17 +105,12 @@
   int serial_refinement   = 1;
   int parallel_refinement = 0;
 
-<<<<<<< HEAD
+  std::string mesh_file3D = SERAC_REPO_DIR "/data/meshes/beam-hex.mesh";
   std::string meshfile2D = SERAC_REPO_DIR "/data/meshes/star.mesh";
+  mesh3D = mesh::refineAndDistribute(buildMeshFromFile(meshfile3D), serial_refinement, parallel_refinement);
   mesh2D = mesh::refineAndDistribute(buildMeshFromFile(meshfile2D), serial_refinement, parallel_refinement);
 
   int result = RUN_ALL_TESTS();
-=======
-  if (mesh.Dimension() == 2) { run_tests<2>(mesh); }
-  if (mesh.Dimension() == 3) {
-    run_tests<3>(mesh);
-  }
->>>>>>> b54148fd
 
   MPI_Finalize();
 
