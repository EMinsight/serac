#include <fstream>
#include <iostream>

#include "mfem.hpp"

#include "axom/slic/core/SimpleLogger.hpp"

#include "serac/serac_config.hpp"
#include "serac/numerics/mesh_utils.hpp"
#include "serac/numerics/expr_template_ops.hpp"
#include "serac/physics/operators/stdfunction_operator.hpp"
#include "serac/physics/utilities/variational_form/weak_form.hpp"
#include "serac/physics/utilities/variational_form/tensor.hpp"

#include <gtest/gtest.h>

using namespace std;
using namespace mfem;
using namespace serac;

int num_procs, myid;

constexpr bool                 verbose = false;
std::unique_ptr<mfem::ParMesh> mesh2D;
std::unique_ptr<mfem::ParMesh> mesh3D;

<<<<<<< HEAD
// Compare the residual evaluation
//
// R = \int (1.7 * u * dv + 2.1 * grad(u) * grad(dv) - (100 * x * y) * dv )
//
// between traditional MFEM methods and weak_form

=======
// this test sets up a toy "thermal" problem where the residual includes contributions
// from a temperature-dependent source term and a temperature-gradient-dependent flux
// 
// the same problem is expressed with mfem and weak_form, and their residuals and gradient action
// are compared to ensure the implementations are in agreement.
>>>>>>> b54148fd
template <int p, int dim>
void weak_form_test(mfem::ParMesh& mesh, H1<p> test, H1<p> trial, Dimension<dim>)
{
  static constexpr double a = 1.7;
  static constexpr double b = 2.1;

  // Create standard MFEM bilinear and linear forms on H1
  auto                  fec = H1_FECollection(p, dim);
  ParFiniteElementSpace fespace(&mesh, &fec);

  ParBilinearForm A(&fespace);

  // Add the mass term using the standard MFEM method
  ConstantCoefficient a_coef(a);
  A.AddDomainIntegrator(new MassIntegrator(a_coef));

  // Add the diffusion term using the standard MFEM method
  ConstantCoefficient b_coef(b);
  A.AddDomainIntegrator(new DiffusionIntegrator(b_coef));

  // Assemble the bilinear form into a matrix
  A.Assemble(0);
  A.Finalize();
  std::unique_ptr<mfem::HypreParMatrix> J(A.ParallelAssemble());

  // Create a linear form for the load term using the standard MFEM method
  ParLinearForm       f(&fespace);
  FunctionCoefficient load_func([&](const Vector& coords) { return 100 * coords(0) * coords(1); });

  // Create and assemble the linear load term into a vector
  f.AddDomainIntegrator(new DomainLFIntegrator(load_func));
  f.Assemble();
  std::unique_ptr<mfem::HypreParVector> F(f.ParallelAssemble());

  // Set a random state to evaluate the residual
  ParGridFunction u_global(&fespace);
  u_global.Randomize();

  Vector U(fespace.TrueVSize());
  u_global.GetTrueDofs(U);

  // Set up the same problem using weak form

  // Define the types for the test and trial spaces using the function arguments
  using test_space  = decltype(test);
  using trial_space = decltype(trial);

  // Construct the new weak form object using the known test and trial spaces
  WeakForm<test_space(trial_space)> residual(&fespace, &fespace);

  // Add the total domain residual term to the weak form
  residual.AddDomainIntegral(
      Dimension<dim>{},
      [&](auto x, auto temperature) {
        // get the value and the gradient from the input tuple
        auto [u, du_dx] = temperature;
<<<<<<< HEAD

        // define the load component of the weak form
        auto f0         = a * u - (100 * x[0] * x[1]);

        // define the flux component of the weak form
        auto f1         = b * du_dx;

        // return these terms in a tuple
        return std::tuple{f0, f1};
=======
        auto source = a * u - (100 * x[0] * x[1]);
        auto flux = b * du_dx;
        return std::tuple{source, flux};
>>>>>>> b54148fd
      },
      mesh);

  // Compute the residual using standard MFEM methods
  mfem::Vector r1 = (*J) * U - (*F);

  // Compute the residual using weak form
  mfem::Vector r2 = residual(U);

  if (verbose) {
    std::cout << "||r1||: " << r1.Norml2() << std::endl;
    std::cout << "||r2||: " << r2.Norml2() << std::endl;
    std::cout << "||r1-r2||/||r1||: " << mfem::Vector(r1 - r2).Norml2() / r1.Norml2() << std::endl;
  }

  // Test that the two residuals are equivalent
  EXPECT_NEAR(0., mfem::Vector(r1 - r2).Norml2() / r1.Norml2(), 1.e-14);

  // Compute the gradient using weak form
  mfem::Operator& grad2 = residual.GetGradient(U);

  // Compute the gradient action using standard MFEM and weakform
  mfem::Vector g1 = (*J) * U;
  mfem::Vector g2 = grad2 * U;

  if (verbose) {
    std::cout << "||g1||: " << g1.Norml2() << std::endl;
    std::cout << "||g2||: " << g2.Norml2() << std::endl;
    std::cout << "||g1-g2||/||g1||: " << mfem::Vector(g1 - g2).Norml2() / g1.Norml2() << std::endl;
  }

  // Ensure the two methods generate the same result
  EXPECT_NEAR(0., mfem::Vector(g1 - g2).Norml2() / g1.Norml2(), 1.e-14);
}

<<<<<<< HEAD
// Compare the residual evaluation for linear elasticity between
// standard MFEM methods and the new weak form class

=======
// this test sets up a toy "elasticity" problem where the residual includes contributions
// from a displacement-dependent body force term and an isotropically linear elastic stress response
// 
// the same problem is expressed with mfem and weak_form, and their residuals and gradient action
// are compared to ensure the implementations are in agreement.
>>>>>>> b54148fd
template <int p, int dim>
void weak_form_test(mfem::ParMesh& mesh, H1<p, dim> test, H1<p, dim> trial, Dimension<dim>)
{
  static constexpr double a = 1.7;
  static constexpr double b = 2.1;

  auto                  fec = H1_FECollection(p, dim);
  ParFiniteElementSpace fespace(&mesh, &fec, dim);

  ParBilinearForm A(&fespace);

  ConstantCoefficient a_coef(a);
  A.AddDomainIntegrator(new VectorMassIntegrator(a_coef));

  ConstantCoefficient lambda_coef(b);
  ConstantCoefficient mu_coef(b);
  A.AddDomainIntegrator(new ElasticityIntegrator(lambda_coef, mu_coef));
  A.Assemble(0);
  A.Finalize();

  std::unique_ptr<mfem::HypreParMatrix> J(A.ParallelAssemble());

  ParLinearForm             f(&fespace);
  VectorFunctionCoefficient load_func(dim, [&](const Vector& /*coords*/, Vector& force) {
    force    = 0.0;
    force(0) = -1.0;
  });

  f.AddDomainIntegrator(new VectorDomainLFIntegrator(load_func));
  f.Assemble();
  std::unique_ptr<mfem::HypreParVector> F(f.ParallelAssemble());

  ParGridFunction u_global(&fespace);
  u_global.Randomize();

  Vector U(fespace.TrueVSize());
  u_global.GetTrueDofs(U);

  [[maybe_unused]] static constexpr auto I = Identity<dim>();

  using test_space  = decltype(test);
  using trial_space = decltype(trial);

  WeakForm<test_space(trial_space)> residual(&fespace, &fespace);

  residual.AddDomainIntegral(
      Dimension<dim>{},
      [&](auto /*x*/, auto displacement) {
        auto [u, du_dx] = displacement;
        auto body_force = a * u + I[0];
        auto strain = 0.5 * (du_dx + transpose(du_dx));
        auto stress = b * tr(strain) * I + 2.0 * b * strain;
        return std::tuple{body_force, stress};
      },
      mesh);

  mfem::Vector r1 = (*J) * U - (*F);
  mfem::Vector r2 = residual(U);

  if (verbose) {
    std::cout << "||r1||: " << r1.Norml2() << std::endl;
    std::cout << "||r2||: " << r2.Norml2() << std::endl;
    std::cout << "||r1-r2||/||r1||: " << mfem::Vector(r1 - r2).Norml2() / r1.Norml2() << std::endl;
  }
  EXPECT_NEAR(0., mfem::Vector(r1 - r2).Norml2() / r1.Norml2(), 1.e-14);

  mfem::Operator& grad = residual.GetGradient(U);

  mfem::Vector g1 = (*J) * U;
  mfem::Vector g2 = grad * U;

  if (verbose) {
    std::cout << "||g1||: " << g1.Norml2() << std::endl;
    std::cout << "||g2||: " << g2.Norml2() << std::endl;
    std::cout << "||g1-g2||/||g1||: " << mfem::Vector(g1 - g2).Norml2() / g1.Norml2() << std::endl;
  }
  EXPECT_NEAR(0., mfem::Vector(g1 - g2).Norml2() / g1.Norml2(), 1.e-14);
}

<<<<<<< HEAD

// Compare the residual evaluation
//
// R = \int (1.7 * u * dv + 2.1 * curl(u) * curl(dv) - (10 * x * y, -5 * (x - y) * y) * dv )
//
// between traditional MFEM methods and weak_form

=======
// this test sets up part of a toy "magnetic diffusion" problem where the residual includes contributions
// from a vector-potential-proportional J and an isotropically linear H
// 
// the same problem is expressed with mfem and weak_form, and their residuals and gradient action
// are compared to ensure the implementations are in agreement.
>>>>>>> b54148fd
template <int p, int dim>
void weak_form_test(mfem::ParMesh& mesh, Hcurl<p> test, Hcurl<p> trial, Dimension<dim>)
{
  static constexpr double a = 1.7;
  static constexpr double b = 2.1;

  auto                  fec = ND_FECollection(p, dim);
  ParFiniteElementSpace fespace(&mesh, &fec);

  ParBilinearForm B(&fespace);

  ConstantCoefficient a_coef(a);
  B.AddDomainIntegrator(new VectorFEMassIntegrator(a_coef));

  ConstantCoefficient b_coef(b);
  B.AddDomainIntegrator(new CurlCurlIntegrator(b_coef));
  B.Assemble(0);
  B.Finalize();
  std::unique_ptr<mfem::HypreParMatrix> J(B.ParallelAssemble());

  ParLinearForm             f(&fespace);
  VectorFunctionCoefficient load_func(dim, [&](const Vector& coords, Vector& output) {
    double x  = coords(0);
    double y  = coords(1);
    output    = 0.0;
    output(0) = 10 * x * y;
    output(1) = -5 * (x - y) * y;
  });

  f.AddDomainIntegrator(new VectorFEDomainLFIntegrator(load_func));
  f.Assemble();
  std::unique_ptr<mfem::HypreParVector> F(f.ParallelAssemble());

  ParGridFunction u_global(&fespace);
  u_global.Randomize();

  Vector U(fespace.TrueVSize());
  u_global.GetTrueDofs(U);

  using test_space  = decltype(test);
  using trial_space = decltype(trial);

  WeakForm<test_space(trial_space)> residual(&fespace, &fespace);

  residual.AddDomainIntegral(
      Dimension<dim>{},
      [&](auto x, auto vector_potential) {
        auto [A, curl_A] = vector_potential;
        auto J = a * A - tensor<double, dim>{10 * x[0] * x[1], -5 * (x[0] - x[1]) * x[1]};
        auto H = b * curl_A;
        return std::tuple{J, H};
      },
      mesh);

  mfem::Vector r1 = (*J) * U - (*F);
  mfem::Vector r2 = residual(U);

  if (verbose) {
    std::cout << "||r1||: " << r1.Norml2() << std::endl;
    std::cout << "||r2||: " << r2.Norml2() << std::endl;
    std::cout << "||r1-r2||/||r1||: " << mfem::Vector(r1 - r2).Norml2() / r1.Norml2() << std::endl;
  }
  EXPECT_NEAR(0., mfem::Vector(r1 - r2).Norml2() / r1.Norml2(), 1.e-13);

  mfem::Operator& grad = residual.GetGradient(U);

  mfem::Vector g1 = (*J) * U;
  mfem::Vector g2 = grad * U;

  if (verbose) {
    std::cout << "||g1||: " << g1.Norml2() << std::endl;
    std::cout << "||g2||: " << g2.Norml2() << std::endl;
    std::cout << "||g1-g2||/||g1||: " << mfem::Vector(g1 - g2).Norml2() / g1.Norml2() << std::endl;
  }
  EXPECT_NEAR(0., mfem::Vector(g1 - g2).Norml2() / g1.Norml2(), 1.e-13);
}

TEST(thermal, 2D_linear) { weak_form_test(*mesh2D, H1<1>{}, H1<1>{}, Dimension<2>{}); }
TEST(thermal, 2D_quadratic) { weak_form_test(*mesh2D, H1<2>{}, H1<2>{}, Dimension<2>{}); }
TEST(thermal, 2D_cubic) { weak_form_test(*mesh2D, H1<3>{}, H1<3>{}, Dimension<2>{}); }

TEST(thermal, 3D_linear) { weak_form_test(*mesh3D, H1<1>{}, H1<1>{}, Dimension<3>{}); }
TEST(thermal, 3D_quadratic) { weak_form_test(*mesh3D, H1<2>{}, H1<2>{}, Dimension<3>{}); }
TEST(thermal, 3D_cubic) { weak_form_test(*mesh3D, H1<3>{}, H1<3>{}, Dimension<3>{}); }

TEST(hcurl, 2D_linear) { weak_form_test(*mesh2D, Hcurl<1>{}, Hcurl<1>{}, Dimension<2>{}); }
TEST(hcurl, 2D_quadratic) { weak_form_test(*mesh2D, Hcurl<2>{}, Hcurl<2>{}, Dimension<2>{}); }
TEST(hcurl, 2D_cubic) { weak_form_test(*mesh2D, Hcurl<3>{}, Hcurl<3>{}, Dimension<2>{}); }

TEST(hcurl, 3D_linear) { weak_form_test(*mesh3D, Hcurl<1>{}, Hcurl<1>{}, Dimension<3>{}); }
TEST(hcurl, 3D_quadratic) { weak_form_test(*mesh3D, Hcurl<2>{}, Hcurl<2>{}, Dimension<3>{}); }
TEST(hcurl, 3D_cubic) { weak_form_test(*mesh3D, Hcurl<3>{}, Hcurl<3>{}, Dimension<3>{}); }

TEST(elasticity, 2D_linear) { weak_form_test(*mesh2D, H1<1, 2>{}, H1<1, 2>{}, Dimension<2>{}); }
TEST(elasticity, 2D_quadratic) { weak_form_test(*mesh2D, H1<2, 2>{}, H1<2, 2>{}, Dimension<2>{}); }
TEST(elasticity, 2D_cubic) { weak_form_test(*mesh2D, H1<3, 2>{}, H1<3, 2>{}, Dimension<2>{}); }

TEST(elasticity, 3D_linear) { weak_form_test(*mesh3D, H1<1, 3>{}, H1<1, 3>{}, Dimension<3>{}); }
TEST(elasticity, 3D_quadratic) { weak_form_test(*mesh3D, H1<2, 3>{}, H1<2, 3>{}, Dimension<3>{}); }
TEST(elasticity, 3D_cubic) { weak_form_test(*mesh3D, H1<3, 3>{}, H1<3, 3>{}, Dimension<3>{}); }

int main(int argc, char* argv[])
{
  ::testing::InitGoogleTest(&argc, argv);
  MPI_Init(&argc, &argv);
  MPI_Comm_size(MPI_COMM_WORLD, &num_procs);
  MPI_Comm_rank(MPI_COMM_WORLD, &myid);

  axom::slic::SimpleLogger logger;

  int serial_refinement   = 1;
  int parallel_refinement = 0;

  std::string meshfile2D = SERAC_REPO_DIR "/data/meshes/star.mesh";
  mesh2D = mesh::refineAndDistribute(buildMeshFromFile(meshfile2D), serial_refinement, parallel_refinement);

  std::string meshfile3D = SERAC_REPO_DIR "/data/meshes/beam-hex.mesh";
  mesh3D = mesh::refineAndDistribute(buildMeshFromFile(meshfile3D), serial_refinement, parallel_refinement);

  int result = RUN_ALL_TESTS();

  MPI_Finalize();

  return result;
}<|MERGE_RESOLUTION|>--- conflicted
+++ resolved
@@ -24,20 +24,11 @@
 std::unique_ptr<mfem::ParMesh> mesh2D;
 std::unique_ptr<mfem::ParMesh> mesh3D;
 
-<<<<<<< HEAD
-// Compare the residual evaluation
-//
-// R = \int (1.7 * u * dv + 2.1 * grad(u) * grad(dv) - (100 * x * y) * dv )
-//
-// between traditional MFEM methods and weak_form
-
-=======
 // this test sets up a toy "thermal" problem where the residual includes contributions
 // from a temperature-dependent source term and a temperature-gradient-dependent flux
 // 
 // the same problem is expressed with mfem and weak_form, and their residuals and gradient action
 // are compared to ensure the implementations are in agreement.
->>>>>>> b54148fd
 template <int p, int dim>
 void weak_form_test(mfem::ParMesh& mesh, H1<p> test, H1<p> trial, Dimension<dim>)
 {
@@ -94,21 +85,9 @@
       [&](auto x, auto temperature) {
         // get the value and the gradient from the input tuple
         auto [u, du_dx] = temperature;
-<<<<<<< HEAD
-
-        // define the load component of the weak form
-        auto f0         = a * u - (100 * x[0] * x[1]);
-
-        // define the flux component of the weak form
-        auto f1         = b * du_dx;
-
-        // return these terms in a tuple
-        return std::tuple{f0, f1};
-=======
         auto source = a * u - (100 * x[0] * x[1]);
         auto flux = b * du_dx;
         return std::tuple{source, flux};
->>>>>>> b54148fd
       },
       mesh);
 
@@ -144,17 +123,11 @@
   EXPECT_NEAR(0., mfem::Vector(g1 - g2).Norml2() / g1.Norml2(), 1.e-14);
 }
 
-<<<<<<< HEAD
-// Compare the residual evaluation for linear elasticity between
-// standard MFEM methods and the new weak form class
-
-=======
 // this test sets up a toy "elasticity" problem where the residual includes contributions
 // from a displacement-dependent body force term and an isotropically linear elastic stress response
 // 
 // the same problem is expressed with mfem and weak_form, and their residuals and gradient action
 // are compared to ensure the implementations are in agreement.
->>>>>>> b54148fd
 template <int p, int dim>
 void weak_form_test(mfem::ParMesh& mesh, H1<p, dim> test, H1<p, dim> trial, Dimension<dim>)
 {
@@ -234,21 +207,11 @@
   EXPECT_NEAR(0., mfem::Vector(g1 - g2).Norml2() / g1.Norml2(), 1.e-14);
 }
 
-<<<<<<< HEAD
-
-// Compare the residual evaluation
-//
-// R = \int (1.7 * u * dv + 2.1 * curl(u) * curl(dv) - (10 * x * y, -5 * (x - y) * y) * dv )
-//
-// between traditional MFEM methods and weak_form
-
-=======
 // this test sets up part of a toy "magnetic diffusion" problem where the residual includes contributions
 // from a vector-potential-proportional J and an isotropically linear H
 // 
 // the same problem is expressed with mfem and weak_form, and their residuals and gradient action
 // are compared to ensure the implementations are in agreement.
->>>>>>> b54148fd
 template <int p, int dim>
 void weak_form_test(mfem::ParMesh& mesh, Hcurl<p> test, Hcurl<p> trial, Dimension<dim>)
 {
