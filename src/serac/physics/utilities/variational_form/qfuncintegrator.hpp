--- conflicted
+++ resolved
@@ -148,13 +148,9 @@
       auto u_q = dot(u_local, N);
       auto du_dx_q = dot(dot(u_local, dN_dxi), inv(J_q));
 
-<<<<<<< HEAD
       tensor<double,2> x = {X(q, 0, e), X(q, 1, e)};
 
       auto args = std::tuple{x, u_q, du_dx_q};
-=======
-      auto args = std::tuple{IntegrationPointPosition(static_cast<int>(q), e), u_q, du_dx_q};
->>>>>>> b842721c
 
       auto [f0, f1] = std::apply(qf, args);
 
@@ -224,11 +220,7 @@
       auto v_q = dot(v_local, N);
       auto dv_dx_q = dot(dot(v_local, dN_dxi), inv(J_q));
 
-<<<<<<< HEAD
       tensor<double,2> x = {X(q, 0, e), X(q, 1, e)};
-=======
-      auto x = IntegrationPointPosition(static_cast<int>(q), e);
->>>>>>> b842721c
 
       auto args = std::tuple_cat(std::tuple{x}, make_dual(u_q, du_dx_q));
 
