--- conflicted
+++ resolved
@@ -15,11 +15,7 @@
 #include "serac/numerics/functional/functional.hpp"
 
 /// SolidFunctional helper data types
-<<<<<<< HEAD
-namespace serac::solid_util {
-=======
 namespace serac::solid_mechanics {
->>>>>>> 19972446
 
 /**
  * @brief Linear isotropic elasticity material model
@@ -27,11 +23,7 @@
  * @tparam dim Spatial dimension of the mesh
  */
 template <int dim>
-<<<<<<< HEAD
-struct LinearIsotropicSolid {
-=======
 struct LinearIsotropic {
->>>>>>> 19972446
   using State = Empty;
 
   /**
@@ -61,88 +53,6 @@
  * @tparam dim The spatial dimension of the mesh
  */
 template <int dim>
-<<<<<<< HEAD
-struct NeoHookeanSolid {
-  using State = Empty;
-
-  /**
-   * @brief stress calculation for a NeoHookean material model
-   *
-   * @tparam DispGradType Displacement gradient type
-   * @param displacement_grad displacement gradient with respect to the reference configuration (displacement_grad)
-   * @return The calculated material response (density, Kirchoff stress) for the material
-   */
-  template <typename DispGradType>
-  SERAC_HOST_DEVICE auto operator()(State & /* state */, const DispGradType& du_dX) const
-  {
-    constexpr auto I = Identity<dim>();
-    auto lambda = K - (2.0 / dim) * G;
-    auto B_minus_I = du_dX * transpose(du_dX) + transpose(du_dX) + du_dX;
-    return lambda * log(det(I + du_dX)) * I + G * B_minus_I;
-  }
-
-  double density;
-  double K;
-  double G;
-};
-
-/// @brief a 3D constitutive model for a J2 material with linear isotropic and kinematic hardening.
-struct J2 {
-
-  static constexpr int dim = 3;
-
-  double E;        ///< Young's modulus
-  double nu;       ///< Poisson's ratio
-  double Hi;       ///< isotropic hardening constant
-  double Hk;       ///< kinematic hardening constant
-  double sigma_y;  ///< yield stress
-  double density;  ///< mass density
-
-  /// @brief variables required to characterize the hysteresis response
-  struct State {
-    tensor<double, dim, dim> beta;           ///< back-stress tensor
-    tensor<double, dim, dim> el_strain;      ///< elastic strain
-    double                   pl_strain;      ///< plastic strain
-    double                   pl_strain_inc;  ///< incremental plastic strain
-    double                   q;              ///< (trial) J2 stress
-  };
-
-  /** @brief calculate the Cauchy stress, given the displacement gradient and previous material state */
-  template <typename T>
-  auto operator()(State & state, const T du_dX) const
-  {
-    using std::sqrt;
-    constexpr auto I = Identity<3>();
-    const double K = E / (3.0 * (1.0 - 2.0 * nu));
-    const double G = 0.5 * E / (1.0 + nu);
-
-    //
-    // see pg. 260, box 7.5,
-    // in "Computational Methods for Plasticity"
-    //
-
-    // (i) elastic predictor
-    auto el_strain = sym(du_dX);
-    auto p         = K * tr(el_strain);
-    auto s         = 2.0 * G * dev(el_strain);
-    auto eta       = s - state.beta;
-    auto q         = sqrt(3.0 / 2.0) * norm(eta);
-    auto phi       = q - (sigma_y + Hi * state.pl_strain);
-
-    // (ii) admissibility
-    if (phi > 0.0) {
-      // see (7.207) on pg. 261
-      auto plastic_strain_inc = phi / (3 * G + Hk + Hi);
-
-      // (iii) return mapping
-      s = s - sqrt(6.0) * G * plastic_strain_inc * normalize(eta);
-
-      state.pl_strain = state.pl_strain + get_value(plastic_strain_inc);
-
-      state.beta = state.beta + sqrt(2.0 / 3.0) * Hk * get_value(plastic_strain_inc) * normalize(get_value(eta));
-    }
-
-=======
 struct NeoHookean {
   using State = Empty;
 
@@ -237,7 +147,6 @@
 
     state.old_strain = get_value(new_strain);
 
->>>>>>> 19972446
     return s + p * I;
   }
 
