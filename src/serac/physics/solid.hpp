--- conflicted
+++ resolved
@@ -105,13 +105,9 @@
     /**
      * @brief Input file parameters specific to this class
      *
-     * @param[in] table Inlet's SchemaCreator that input files will be added to
+     * @param[in] container Inlet's SchemaCreator that input files will be added to
      **/
-<<<<<<< HEAD
-    static void defineInputFileSchema(axom::inlet::Container& table);
-=======
     static void defineInputFileSchema(axom::inlet::Container& container);
->>>>>>> ccf4fee6
 
     /**
      * @brief The order of the discretization
