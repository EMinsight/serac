// Copyright (c) 2019-2022, Lawrence Livermore National Security, LLC and
// other Serac Project Developers. See the top-level LICENSE file for
// details.
//
// SPDX-License-Identifier: (BSD-3-Clause)

#include "serac/physics/state/state_manager.hpp"

#include "axom/core.hpp"

namespace serac {

// Initialize StateManager's static members - these will be fully initialized in StateManager::initialize
std::unordered_map<std::string, axom::sidre::MFEMSidreDataCollection> StateManager::datacolls_;
std::unordered_map<std::string, std::unique_ptr<FiniteElementState>>  StateManager::shape_displacements_;
std::unordered_map<std::string, std::unique_ptr<FiniteElementDual>>   StateManager::shape_sensitivities_;
bool                                                                  StateManager::is_restart_        = false;
axom::sidre::DataStore*                                               StateManager::ds_                = nullptr;
std::string                                                           StateManager::output_dir_        = "";
const std::string                                                     StateManager::default_mesh_name_ = "default";
std::unordered_map<std::string, mfem::ParGridFunction*>               StateManager::named_states_;
std::unordered_map<std::string, mfem::ParGridFunction*>               StateManager::named_duals_;

double StateManager::newDataCollection(const std::string& name, const std::optional<int> cycle_to_load)
{
  SLIC_ERROR_ROOT_IF(!ds_, "Cannot construct a DataCollection without a DataStore");
  std::string coll_name = name + "_datacoll";

  auto global_grp   = ds_->getRoot()->createGroup(coll_name + "_global");
  auto bp_index_grp = global_grp->createGroup("blueprint_index/" + coll_name);
  auto domain_grp   = ds_->getRoot()->createGroup(coll_name);

  // Needs to be configured to own the mesh data so all mesh data is saved to datastore/output file
  constexpr bool owns_mesh_data = true;
  auto [iter, _]                = datacolls_.emplace(std::piecewise_construct, std::forward_as_tuple(name),
                                      std::forward_as_tuple(coll_name, bp_index_grp, domain_grp, owns_mesh_data));
  auto& datacoll                = iter->second;
  datacoll.SetComm(MPI_COMM_WORLD);

  datacoll.SetPrefixPath(output_dir_);

  if (cycle_to_load) {
    // NOTE: Load invalidates previous Sidre pointers
    datacoll.Load(*cycle_to_load);
    datacoll.SetGroupPointers(ds_->getRoot()->getGroup(coll_name + "_global/blueprint_index/" + coll_name),
                              ds_->getRoot()->getGroup(coll_name));
    SLIC_ERROR_ROOT_IF(datacoll.GetBPGroup()->getNumGroups() == 0,
                       "Loaded datastore is empty, was the datastore created on a "
                       "different number of nodes?");

    datacoll.UpdateStateFromDS();
    datacoll.UpdateMeshAndFieldsFromDS();

    // Functional needs the nodal grid function and neighbor data in the mesh
    mesh(name).EnsureNodes();
    mesh(name).ExchangeFaceNbrData();

    // Construct and store the shape displacement fields and sensitivities associated with this mesh
    constructShapeFields(name);

  } else {
    datacoll.SetCycle(0);   // Iteration counter
    datacoll.SetTime(0.0);  // Simulation time
  }

  return datacoll.GetTime();
}

void StateManager::initialize(axom::sidre::DataStore& ds, const std::string& output_directory)
{
  // If the global object has already been initialized, clear it out
  if (ds_) {
    reset();
  }
  ds_         = &ds;
  output_dir_ = output_directory;
  if (output_directory.empty()) {
    SLIC_ERROR_ROOT(
        "DataCollection output directory cannot be empty - this will result in problems if executables are run in "
        "parallel");
  }
}

FiniteElementState& StateManager::shapeDisplacement(const std::string& mesh_tag)
{
  return *shape_displacements_[mesh_tag];
}

FiniteElementDual& StateManager::shapeDisplacementSensitivity(const std::string& mesh_tag)
{
  return *shape_sensitivities_[mesh_tag];
}

void StateManager::storeState(FiniteElementState& state)
{
  SLIC_ERROR_ROOT_IF(!ds_, "Serac's data store was not initialized - call StateManager::initialize first");
  auto mesh_tag = collectionID(&state.mesh());
  SLIC_ERROR_ROOT_IF(named_states_.find(state.name()) != named_states_.end(),
                     axom::fmt::format("StateManager already contains a state named '{}'", state.name()));
  auto&                  datacoll = datacolls_.at(mesh_tag);
  const std::string      name     = state.name();
  mfem::ParGridFunction* grid_function;
  if (is_restart_) {
    grid_function = datacoll.GetParField(name);
    state.setFromGridFunction(*grid_function);
  } else {
    SLIC_ERROR_ROOT_IF(datacoll.HasField(name),
                       axom::fmt::format("StateManager already given a field named '{0}'", name));

    // Create a new grid function with unallocated data. This will be managed by sidre.
    grid_function = new mfem::ParGridFunction(&state.space(), static_cast<double*>(nullptr));
    datacoll.RegisterField(name, grid_function);
    state.setFromGridFunction(*grid_function);
  }
  named_states_[name] = grid_function;
}

FiniteElementState StateManager::newState(FiniteElementVector::Options&& options, const std::string& mesh_tag)
{
  SLIC_ERROR_ROOT_IF(!ds_, "Serac's data store was not initialized - call StateManager::initialize first");
  SLIC_ERROR_ROOT_IF(datacolls_.find(mesh_tag) == datacolls_.end(),
                     axom::fmt::format("Mesh tag '{}' not found in the data store", mesh_tag));
  SLIC_ERROR_ROOT_IF(named_states_.find(options.name) != named_states_.end(),
                     axom::fmt::format("StateManager already contains a state named '{}'", options.name));
  const std::string name  = options.name;
  auto              state = FiniteElementState(mesh(mesh_tag), std::move(options));
  storeState(state);
  return state;
}

FiniteElementState StateManager::newState(const mfem::ParFiniteElementSpace& space, const std::string& state_name)
{
  std::string mesh_tag = collectionID(space.GetParMesh());

  SLIC_ERROR_ROOT_IF(!ds_, "Serac's data store was not initialized - call StateManager::initialize first");
  SLIC_ERROR_ROOT_IF(datacolls_.find(mesh_tag) == datacolls_.end(),
                     axom::fmt::format("Mesh tag '{}' not found in the data store", mesh_tag));
  SLIC_ERROR_ROOT_IF(named_states_.find(state_name) != named_states_.end(),
<<<<<<< HEAD
                     axom::fmt::format("StateManager already contains a state named {}", state_name));
  auto state = FiniteElementState(space, state_name);
=======
                     axom::fmt::format("StateManager already contains a state named '{}'", state_name));
  auto state = FiniteElementState(mesh(mesh_tag), space, state_name);
>>>>>>> 8ebef49f
  storeState(state);
  return state;
}

void StateManager::storeDual(FiniteElementDual& dual)
{
  SLIC_ERROR_ROOT_IF(!ds_, "Serac's data store was not initialized - call StateManager::initialize first");
  auto mesh_tag = collectionID(&dual.mesh());
  SLIC_ERROR_ROOT_IF(named_duals_.find(dual.name()) != named_duals_.end(),
                     axom::fmt::format("StateManager already contains a state named '{}'", dual.name()));
  auto&                  datacoll = datacolls_.at(mesh_tag);
  const std::string      name     = dual.name();
  mfem::ParGridFunction* grid_function;
  if (is_restart_) {
    grid_function = datacoll.GetParField(name);
    std::unique_ptr<mfem::HypreParVector> true_dofs(grid_function->GetTrueDofs());
    dual = *true_dofs;
  } else {
    SLIC_ERROR_ROOT_IF(datacoll.HasField(name),
                       axom::fmt::format("StateManager already given a field named '{0}'", name));

    // Create a new grid function with unallocated data. This will be managed by sidre.
    grid_function = new mfem::ParGridFunction(&dual.space(), static_cast<double*>(nullptr));
    datacoll.RegisterField(name, grid_function);
    std::unique_ptr<mfem::HypreParVector> true_dofs(grid_function->GetTrueDofs());
    dual = *true_dofs;
  }
  named_duals_[name] = grid_function;
}

FiniteElementDual StateManager::newDual(const mfem::ParFiniteElementSpace& space, const std::string& dual_name)
{
  std::string mesh_tag = collectionID(space.GetParMesh());

  SLIC_ERROR_ROOT_IF(!ds_, "Serac's data store was not initialized - call StateManager::initialize first");
  SLIC_ERROR_ROOT_IF(datacolls_.find(mesh_tag) == datacolls_.end(),
                     axom::fmt::format("Mesh tag '{}' not found in the data store", mesh_tag));
  SLIC_ERROR_ROOT_IF(named_duals_.find(dual_name) != named_duals_.end(),
<<<<<<< HEAD
                     axom::fmt::format("StateManager already contains a dual named {}", dual_name));
  auto dual = FiniteElementDual(space, dual_name);
=======
                     axom::fmt::format("StateManager already contains a dual named '{}'", dual_name));
  auto dual = FiniteElementDual(mesh(mesh_tag), space, dual_name);
>>>>>>> 8ebef49f
  storeDual(dual);
  return dual;
}

FiniteElementDual StateManager::newDual(FiniteElementVector::Options&& options, const std::string& mesh_tag)
{
  SLIC_ERROR_ROOT_IF(!ds_, "Serac's data store was not initialized - call StateManager::initialize first");
  SLIC_ERROR_ROOT_IF(datacolls_.find(mesh_tag) == datacolls_.end(),
                     axom::fmt::format("Mesh tag '{}' not found in the data store", mesh_tag));
  SLIC_ERROR_ROOT_IF(named_duals_.find(options.name) != named_duals_.end(),
                     axom::fmt::format("StateManager already contains a dual named '{}'", options.name));
  const std::string name = options.name;
  auto              dual = FiniteElementDual(mesh(mesh_tag), std::move(options));
  storeDual(dual);
  return dual;
}

void StateManager::save(const double t, const int cycle, const std::string& mesh_tag)
{
  SLIC_ERROR_ROOT_IF(!ds_, "Serac's data store was not initialized - call StateManager::initialize first");
  SLIC_ERROR_ROOT_IF(datacolls_.find(mesh_tag) == datacolls_.end(),
                     axom::fmt::format("Mesh tag '{}' not found in the data store", mesh_tag));
  auto&       datacoll  = datacolls_.at(mesh_tag);
  std::string file_path = axom::utilities::filesystem::joinPath(datacoll.GetPrefixPath(), datacoll.GetCollectionName());
  SLIC_INFO_ROOT(axom::fmt::format("Saving data collection at time: '{}' to path: '{}'", t, file_path));

  datacoll.SetTime(t);
  datacoll.SetCycle(cycle);
  datacoll.Save();
}

mfem::ParMesh* StateManager::setMesh(std::unique_ptr<mfem::ParMesh> pmesh, const std::string& mesh_tag)
{
  newDataCollection(mesh_tag);
  auto& datacoll = datacolls_.at(mesh_tag);
  datacoll.SetMesh(pmesh.release());
  datacoll.SetOwnData(true);

  // Functional needs the nodal grid function and neighbor data in the mesh
  auto& new_pmesh = mesh(mesh_tag);
  new_pmesh.EnsureNodes();
  new_pmesh.ExchangeFaceNbrData();

  // We must construct the shape fields here as the mesh did not exist during the newDataCollection call
  // for the non-restart case
  constructShapeFields(mesh_tag);

  return &new_pmesh;
}

void StateManager::constructShapeFields(const std::string& mesh_tag)
{
  // Construct the shape displacement and sensitivity fields associated with this mesh
  auto& new_mesh = mesh(mesh_tag);

  shape_displacements_[mesh_tag] = std::make_unique<FiniteElementState>(
      new_mesh,
      FiniteElementState::Options{
          .order = SHAPE_ORDER, .vector_dim = new_mesh.Dimension(), .name = mesh_tag + "_shape_displacement"});

  shape_sensitivities_[mesh_tag] = std::make_unique<FiniteElementDual>(
      new_mesh, FiniteElementState::Options{
                    .order = SHAPE_ORDER, .vector_dim = new_mesh.Dimension(), .name = mesh_tag + "_shape_sensitivity"});

  storeState(*shape_displacements_[mesh_tag]);
  storeDual(*shape_sensitivities_[mesh_tag]);

  *shape_displacements_[mesh_tag] = 0.0;
  *shape_sensitivities_[mesh_tag] = 0.0;
}

mfem::ParMesh& StateManager::mesh(const std::string& mesh_tag)
{
  SLIC_ERROR_ROOT_IF(datacolls_.find(mesh_tag) == datacolls_.end(),
                     axom::fmt::format("Mesh tag \"{}\" not found in the data store", mesh_tag));
  auto mesh = datacolls_.at(mesh_tag).GetMesh();
  SLIC_ERROR_ROOT_IF(!mesh, "The datacollection does not contain a mesh object");
  return static_cast<mfem::ParMesh&>(*mesh);
}

std::string StateManager::collectionID(const mfem::ParMesh* pmesh)
{
  if (!pmesh) {
    return default_mesh_name_;
  } else {
    for (auto& [name, datacoll] : datacolls_) {
      if (datacoll.GetMesh() == pmesh) {
        return name;
      }
    }
    SLIC_ERROR_ROOT("The mesh has not been registered with StateManager");
    return {};
  }
}

}  // namespace serac<|MERGE_RESOLUTION|>--- conflicted
+++ resolved
@@ -136,13 +136,8 @@
   SLIC_ERROR_ROOT_IF(datacolls_.find(mesh_tag) == datacolls_.end(),
                      axom::fmt::format("Mesh tag '{}' not found in the data store", mesh_tag));
   SLIC_ERROR_ROOT_IF(named_states_.find(state_name) != named_states_.end(),
-<<<<<<< HEAD
-                     axom::fmt::format("StateManager already contains a state named {}", state_name));
+                     axom::fmt::format("StateManager already contains a state named '{}'", state_name));
   auto state = FiniteElementState(space, state_name);
-=======
-                     axom::fmt::format("StateManager already contains a state named '{}'", state_name));
-  auto state = FiniteElementState(mesh(mesh_tag), space, state_name);
->>>>>>> 8ebef49f
   storeState(state);
   return state;
 }
@@ -181,13 +176,8 @@
   SLIC_ERROR_ROOT_IF(datacolls_.find(mesh_tag) == datacolls_.end(),
                      axom::fmt::format("Mesh tag '{}' not found in the data store", mesh_tag));
   SLIC_ERROR_ROOT_IF(named_duals_.find(dual_name) != named_duals_.end(),
-<<<<<<< HEAD
-                     axom::fmt::format("StateManager already contains a dual named {}", dual_name));
+                     axom::fmt::format("StateManager already contains a dual named '{}'", dual_name));
   auto dual = FiniteElementDual(space, dual_name);
-=======
-                     axom::fmt::format("StateManager already contains a dual named '{}'", dual_name));
-  auto dual = FiniteElementDual(mesh(mesh_tag), space, dual_name);
->>>>>>> 8ebef49f
   storeDual(dual);
   return dual;
 }
