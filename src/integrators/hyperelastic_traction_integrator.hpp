// Copyright (c) 2019-2020, Lawrence Livermore National Security, LLC and
// other Serac Project Developers. See the top-level LICENSE file for
// details.
//
// SPDX-License-Identifier: (BSD-3-Clause)

#include "mfem.hpp"

namespace serac {

class HyperelasticTractionIntegrator : public mfem::NonlinearFormIntegrator {
 private:
  mfem::VectorCoefficient&  function_;
  mutable mfem::DenseMatrix DSh_u_, DS_u_, J0i_, F_, Finv_, FinvT_, PMatI_u_;
  mutable mfem::Vector      shape_, nor_, fnor_, Sh_p_, Sh_u_;

 public:
<<<<<<< HEAD
  explicit HyperelasticTractionIntegrator(mfem::VectorCoefficient &f) : function(f) {}
=======
  HyperelasticTractionIntegrator(mfem::VectorCoefficient& f) : function_(f) {}
>>>>>>> ea4c3b19

  virtual void AssembleFaceVector(const mfem::FiniteElement& el1, const mfem::FiniteElement& el2,
                                  mfem::FaceElementTransformations& Tr, const mfem::Vector& elfun, mfem::Vector& elvec);

  virtual void AssembleFaceGrad(const mfem::FiniteElement& el1, const mfem::FiniteElement& el2,
                                mfem::FaceElementTransformations& Tr, const mfem::Vector& elfun,
                                mfem::DenseMatrix& elmat);

  virtual ~HyperelasticTractionIntegrator() {}
};

}  // namespace serac<|MERGE_RESOLUTION|>--- conflicted
+++ resolved
@@ -15,11 +15,7 @@
   mutable mfem::Vector      shape_, nor_, fnor_, Sh_p_, Sh_u_;
 
  public:
-<<<<<<< HEAD
-  explicit HyperelasticTractionIntegrator(mfem::VectorCoefficient &f) : function(f) {}
-=======
-  HyperelasticTractionIntegrator(mfem::VectorCoefficient& f) : function_(f) {}
->>>>>>> ea4c3b19
+  explicit HyperelasticTractionIntegrator(mfem::VectorCoefficient& f) : function_(f) {}
 
   virtual void AssembleFaceVector(const mfem::FiniteElement& el1, const mfem::FiniteElement& el2,
                                   mfem::FaceElementTransformations& Tr, const mfem::Vector& elfun, mfem::Vector& elvec);
