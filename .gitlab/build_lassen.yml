####
# This is the share configuration of jobs for lassen
.on_lassen:
  variables:
  tags:
    - shell
    - lassen
  rules:
    - if: '$CI_COMMIT_BRANCH =~ /_lnone/ || $ON_LASSEN == "OFF"' #run except if ...
      when: never
    - when: on_success

####
# Load required CUDA module
.with_cuda:
  before_script:
    - module load cuda/11.0.2

####
# Template
.pr_build_on_lassen:
  stage: l_build
  extends: [.build_blueos_3_ppc64le_ib_p9_script, .on_lassen, .pr_workflow]

.main_build_with_deps_on_lassen:
  stage: l_build_with_deps
  extends: [.build_with_deps_blueos_3_ppc64le_ib_p9_script, .on_lassen, .main_workflow]

####
# Build jobs
clang_upstream_gfortran (PR build_on_lassen):
  variables:
    COMPILER: "clang@upstream_gfortran"
    HOST_CONFIG: "lassen-blueos_3_ppc64le_ib_p9-clang@upstream_gfortran-cuda.cmake"
  extends: [.pr_build_on_lassen, .with_cuda]

clang_upstream_gfortran (Main build_with_deps_on_lassen):
  variables:
    COMPILER: "clang@upstream_gfortran"
<<<<<<< HEAD
    SPEC: "\"@develop+cuda%${COMPILER} cuda_arch=70\""
=======
    SPEC: "@develop+cuda%${COMPILER}"
    EXTRA_SPEC: "cuda_arch=70"
>>>>>>> 468223b9
    # The "-cuda" at the end of the host-config needs to be hardcoded for now
    HOST_CONFIG: "lassen-blueos_3_ppc64le_ib_p9-${COMPILER}-cuda.cmake"
  extends: [.main_build_with_deps_on_lassen, .with_cuda]<|MERGE_RESOLUTION|>--- conflicted
+++ resolved
@@ -37,12 +37,8 @@
 clang_upstream_gfortran (Main build_with_deps_on_lassen):
   variables:
     COMPILER: "clang@upstream_gfortran"
-<<<<<<< HEAD
-    SPEC: "\"@develop+cuda%${COMPILER} cuda_arch=70\""
-=======
     SPEC: "@develop+cuda%${COMPILER}"
     EXTRA_SPEC: "cuda_arch=70"
->>>>>>> 468223b9
     # The "-cuda" at the end of the host-config needs to be hardcoded for now
     HOST_CONFIG: "lassen-blueos_3_ppc64le_ib_p9-${COMPILER}-cuda.cmake"
   extends: [.main_build_with_deps_on_lassen, .with_cuda]