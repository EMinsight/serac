--- conflicted
+++ resolved
@@ -28,15 +28,9 @@
   // Open the mesh
   std::string mesh_file = std::string(SERAC_REPO_DIR) + "/data/meshes/beam-hex.mesh";
 
-<<<<<<< HEAD
-  auto      pmesh = buildMeshFromFile(mesh_file, 1, 0);
+  auto      pmesh = mesh::refineAndDistribute(*buildMeshFromFile(mesh_file), 1, 0);
   const int dim   = pmesh->Dimension();
   serac::StateManager::setMesh(std::move(pmesh));
-=======
-  auto pmesh = mesh::refineAndDistribute(*buildMeshFromFile(mesh_file), 1, 0);
-
-  int dim = pmesh->Dimension();
->>>>>>> e0d44069
 
   // define a boundary attribute set
   std::set<int> ess_bdr = {1};
