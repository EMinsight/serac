--- conflicted
+++ resolved
@@ -30,15 +30,9 @@
   // define a boundary attribute set
   std::set<int> ess_bdr = {1};
 
-<<<<<<< HEAD
   auto deform = std::make_shared<StdFunctionVectorCoefficient>(dim, [](mfem::Vector& x, mfem::Vector& y) {
     y    = 0.0;
     y(1) = x(0) * 0.01;
-=======
-  auto deform = std::make_shared<mfem::VectorFunctionCoefficient>(dim, [](const mfem::Vector& x, mfem::Vector& y) {
-    y    = x;
-    y(1) = y(1) + x(0) * 0.01;
->>>>>>> 9fc81ff5
   });
 
   auto velo =
