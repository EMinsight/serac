--- conflicted
+++ resolved
@@ -72,11 +72,7 @@
   double offset = 0.1;
   double scale  = 1.0;
 
-<<<<<<< HEAD
-  auto temp_gf_coef = std::make_shared<mfem::GridFunctionCoefficient>(ts_solver.GetTemperature()->gridFunc());
-=======
-  auto temp_gf_coef = std::make_shared<mfem::GridFunctionCoefficient>(ts_solver.temperature()->gf.get());
->>>>>>> 962aa852
+  auto temp_gf_coef = std::make_shared<mfem::GridFunctionCoefficient>(ts_solver.temperature()->gridFunc());
   auto visc_coef    = std::make_shared<TransformedScalarCoefficient>(
       temp_gf_coef, [offset, scale](const double x) { return scale * x + offset; });
   ts_solver.SetViscosity(visc_coef);
@@ -131,15 +127,9 @@
   zero = 0.0;
   mfem::VectorConstantCoefficient zerovec(zero);
 
-<<<<<<< HEAD
-  double v_norm    = ts_solver.GetVelocity()->gridFunc()->ComputeLpError(2.0, zerovec);
-  double x_norm    = ts_solver.GetDisplacement()->gridFunc()->ComputeLpError(2.0, zerovec);
-  double temp_norm = ts_solver.GetTemperature()->gridFunc()->ComputeLpError(2.0, zerovec);
-=======
-  double v_norm    = ts_solver.velocity()->gf->ComputeLpError(2.0, zerovec);
-  double x_norm    = ts_solver.displacement()->gf->ComputeLpError(2.0, zerovec);
-  double temp_norm = ts_solver.temperature()->gf->ComputeLpError(2.0, zerovec);
->>>>>>> 962aa852
+  double v_norm    = ts_solver.velocity()->gridFunc()->ComputeLpError(2.0, zerovec);
+  double x_norm    = ts_solver.displacement()->gridFunc()->ComputeLpError(2.0, zerovec);
+  double temp_norm = ts_solver.temperature()->gridFunc()->ComputeLpError(2.0, zerovec);
 
   EXPECT_NEAR(13.28049, x_norm, 0.001);
   EXPECT_NEAR(0.005227, v_norm, 0.001);
