// Copyright (c) 2019-2020, Lawrence Livermore National Security, LLC and
// other Serac Project Developers. See the top-level LICENSE file for
// details.
//
// SPDX-License-Identifier: (BSD-3-Clause)

#include <gtest/gtest.h>

#include <fstream>

#include "mfem.hpp"
#include "serac/coefficients/coefficient_extensions.hpp"
#include "serac/infrastructure/input.hpp"
#include "serac/numerics/mesh_utils.hpp"
#include "serac/physics/solid.hpp"
#include "serac/serac_config.hpp"
#include "test_utilities.hpp"

namespace serac {

TEST(component_bc, qs_solve)
{
  MPI_Barrier(MPI_COMM_WORLD);

  std::string input_file_path =
      std::string(SERAC_REPO_DIR) + "/data/input_files/tests/nonlinear_solid/serac_component_bc/qs_solve.lua";

  // Create DataStore
  axom::sidre::DataStore datastore;

  // Initialize Inlet and read input file
  auto inlet = serac::input::initialize(datastore, input_file_path);

  testing::defineNonlinSolidInputFileSchema(inlet);

  // Build the mesh
  auto mesh_options   = inlet["main_mesh"].get<serac::mesh::InputOptions>();
  auto full_mesh_path = serac::input::findMeshFilePath(mesh_options.relative_mesh_file_name, input_file_path);
  auto mesh = serac::buildMeshFromFile(full_mesh_path, mesh_options.ser_ref_levels, mesh_options.par_ref_levels);

  // Define the solid solver object
<<<<<<< HEAD
  auto         solid_solver_info = inlet["nonlinear_solid"].get<serac::Solid::InputInfo>();
  serac::Solid solid_solver(mesh, solid_solver_info);
=======
  auto                  solid_solver_options = inlet["nonlinear_solid"].get<serac::NonlinearSolid::InputOptions>();
  serac::NonlinearSolid solid_solver(mesh, solid_solver_options);
>>>>>>> ce015c4b

  int dim = mesh->Dimension();

  // define the displacement vector
  auto disp_coef = std::make_shared<mfem::FunctionCoefficient>([](const mfem::Vector& x) { return x[0] * -1.0e-1; });

  // Pass the BC information to the solver object setting only the z direction
  for (const auto& bc : solid_solver_options.boundary_conditions) {
    if (bc.name == "displacement") {
      solid_solver.setDisplacementBCs(bc.attrs, disp_coef, 0);
    } else {
      SLIC_WARNING("Ignoring unrecognized boundary condition: " << bc.name);
    }
  }

  // Create an indicator function to set all vertices that are x=0
  mfem::VectorFunctionCoefficient zero_bc(dim, [](const mfem::Vector& x, mfem::Vector& X) {
    X = 0.;
    for (int i = 0; i < X.Size(); i++)
      if (std::abs(x[i]) < 1.e-13) {
        X[i] = 1.;
      }
  });

  mfem::Array<int> ess_corner_bc_list = makeTrueEssList(solid_solver.displacement().space(), zero_bc);

  solid_solver.setTrueDofs(ess_corner_bc_list, disp_coef, 0);

  // Setup glvis output
  solid_solver.initializeOutput(serac::OutputType::VisIt, "component_bc");

  // Complete the solver setup
  solid_solver.completeSetup();

  double dt = inlet["dt"];
  solid_solver.advanceTimestep(dt);

  // Output the state
  solid_solver.outputState();

  auto state = solid_solver.getState();

  mfem::Vector zero(dim);
  zero = 0.0;
  mfem::VectorConstantCoefficient zerovec(zero);

  double x_norm = solid_solver.displacement().gridFunc().ComputeLpError(2.0, zerovec);

  EXPECT_NEAR(inlet["expected_x_l2norm"], x_norm, inlet["epsilon"]);

  MPI_Barrier(MPI_COMM_WORLD);
}

TEST(component_bc, qs_attribute_solve)
{
  MPI_Barrier(MPI_COMM_WORLD);

  std::string input_file_path =
      std::string(SERAC_REPO_DIR) + "/data/input_files/tests/nonlinear_solid/serac_component_bc/qs_attribute_solve.lua";

  // Create DataStore
  axom::sidre::DataStore datastore;

  // Initialize Inlet and read input file
  auto inlet = serac::input::initialize(datastore, input_file_path);

  testing::defineNonlinSolidInputFileSchema(inlet);

  // Build the mesh
  auto mesh_options   = inlet["main_mesh"].get<serac::mesh::InputOptions>();
  auto full_mesh_path = serac::input::findMeshFilePath(mesh_options.relative_mesh_file_name, input_file_path);
  auto mesh = serac::buildMeshFromFile(full_mesh_path, mesh_options.ser_ref_levels, mesh_options.par_ref_levels);

  // Define the solid solver object
<<<<<<< HEAD
  auto         solid_solver_info = inlet["nonlinear_solid"].get<serac::Solid::InputInfo>();
  serac::Solid solid_solver(mesh, solid_solver_info);
=======
  auto                  solid_solver_options = inlet["nonlinear_solid"].get<serac::NonlinearSolid::InputOptions>();
  serac::NonlinearSolid solid_solver(mesh, solid_solver_options);
>>>>>>> ce015c4b

  int dim = mesh->Dimension();

  // define the displacement vector
  auto disp_x_coef = std::make_shared<mfem::FunctionCoefficient>([](const mfem::Vector& x) { return x[0] * 3.0e-2; });
  auto disp_y_coef = std::make_shared<mfem::FunctionCoefficient>([](const mfem::Vector& x) { return x[1] * -5.0e-2; });

  // Pass the BC information to the solver object setting only the z direction
  for (const auto& bc : solid_solver_options.boundary_conditions) {
    if (bc.name == "displacement_x") {
      solid_solver.setDisplacementBCs(bc.attrs, disp_x_coef, 0);
    } else if (bc.name == "displacement_y") {
      solid_solver.setDisplacementBCs(bc.attrs, disp_y_coef, 1);
    } else {
      SLIC_WARNING("Ignoring unrecognized boundary condition: " << bc.name);
    }
  }

  // Setup glvis output
  solid_solver.initializeOutput(serac::OutputType::GLVis, "component_attr_bc");

  // Complete the solver setup
  solid_solver.completeSetup();

  double dt = inlet["dt"];
  solid_solver.advanceTimestep(dt);

  // Output the state
  solid_solver.outputState();

  mfem::Vector zero(dim);
  zero = 0.0;
  mfem::VectorConstantCoefficient zerovec(zero);

  double x_norm = solid_solver.displacement().gridFunc().ComputeLpError(2.0, zerovec);

  EXPECT_NEAR(inlet["expected_x_l2norm"], x_norm, inlet["epsilon"]);

  MPI_Barrier(MPI_COMM_WORLD);
}

}  // namespace serac

//------------------------------------------------------------------------------
#include "axom/slic/core/UnitTestLogger.hpp"
using axom::slic::UnitTestLogger;

int main(int argc, char* argv[])
{
  int result = 0;

  ::testing::InitGoogleTest(&argc, argv);

  MPI_Init(&argc, &argv);

  UnitTestLogger logger;  // create & initialize test logger, finalized when exiting main scope

  result = RUN_ALL_TESTS();

  MPI_Finalize();

  return result;
}<|MERGE_RESOLUTION|>--- conflicted
+++ resolved
@@ -39,13 +39,8 @@
   auto mesh = serac::buildMeshFromFile(full_mesh_path, mesh_options.ser_ref_levels, mesh_options.par_ref_levels);
 
   // Define the solid solver object
-<<<<<<< HEAD
-  auto         solid_solver_info = inlet["nonlinear_solid"].get<serac::Solid::InputInfo>();
-  serac::Solid solid_solver(mesh, solid_solver_info);
-=======
-  auto                  solid_solver_options = inlet["nonlinear_solid"].get<serac::NonlinearSolid::InputOptions>();
-  serac::NonlinearSolid solid_solver(mesh, solid_solver_options);
->>>>>>> ce015c4b
+  auto                  solid_solver_options = inlet["nonlinear_solid"].get<serac::Solid::InputOptions>();
+  serac::Solid solid_solver(mesh, solid_solver_options);
 
   int dim = mesh->Dimension();
 
@@ -120,13 +115,8 @@
   auto mesh = serac::buildMeshFromFile(full_mesh_path, mesh_options.ser_ref_levels, mesh_options.par_ref_levels);
 
   // Define the solid solver object
-<<<<<<< HEAD
-  auto         solid_solver_info = inlet["nonlinear_solid"].get<serac::Solid::InputInfo>();
-  serac::Solid solid_solver(mesh, solid_solver_info);
-=======
-  auto                  solid_solver_options = inlet["nonlinear_solid"].get<serac::NonlinearSolid::InputOptions>();
-  serac::NonlinearSolid solid_solver(mesh, solid_solver_options);
->>>>>>> ce015c4b
+  auto                  solid_solver_options = inlet["nonlinear_solid"].get<serac::Solid::InputOptions>();
+  serac::Solid solid_solver(mesh, solid_solver_options);
 
   int dim = mesh->Dimension();
 
