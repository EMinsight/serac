// Copyright (c) 2019-2020, Lawrence Livermore National Security, LLC and
// other Serac Project Developers. See the top-level LICENSE file for
// details.
//
// SPDX-License-Identifier: (BSD-3-Clause)

#include <gtest/gtest.h>

#include <fstream>

#include "coefficients/stdfunction_coefficient.hpp"
#include "mfem.hpp"
#include "serac_config.hpp"
#include "solvers/nonlinear_solid_solver.hpp"

namespace serac {

TEST(component_bc, qs_solve)
{
  MPI_Barrier(MPI_COMM_WORLD);

  // Open the mesh
  std::string  mesh_file = std::string(SERAC_REPO_DIR) + "/data/square.mesh";
  std::fstream imesh(mesh_file);
  auto         mesh = std::make_unique<mfem::Mesh>(imesh, 1, 1, true);
  imesh.close();

  // refine and declare pointer to parallel mesh object
  for (int i = 0; i < 2; ++i) {
    mesh->UniformRefinement();
  }

  auto pmesh = std::make_shared<mfem::ParMesh>(MPI_COMM_WORLD, *mesh);

  int dim = pmesh->Dimension();

  // Define the solver object
  NonlinearSolidSolver solid_solver(1, pmesh);

  // boundary attribute 1 (index 0) is fixed (Dirichlet) in the x direction
  std::set<int> ess_bdr = {1};

  // define the displacement vector
  auto disp_coef = std::make_shared<StdFunctionCoefficient>([](mfem::Vector& x) { return x[0] * -1.0e-1; });

  // Pass the BC information to the solver object setting only the z direction
  solid_solver.setDisplacementBCs(ess_bdr, disp_coef, 0);

  // Create an indicator function to set all vertices that are x=0
  StdFunctionVectorCoefficient zero_bc(dim, [](mfem::Vector& x, mfem::Vector& X) {
    X = 0.;
    for (int i = 0; i < X.Size(); i++)
      if (std::abs(x[i]) < 1.e-13) {
        X[i] = 1.;
      }
  });

<<<<<<< HEAD
  auto ess_corner_bc_list = serac::MakeTrueEssList(*solid_solver.GetDisplacement()->space, zero_bc);

  // Set tdofs with displacement in first dimension
  solid_solver.SetTrueDofs(ess_corner_bc_list, disp_coef, 0);
=======
  mfem::Array<int> ess_corner_bc_list;
  makeTrueEssList(*solid_solver.getDisplacement()->space, zero_bc, ess_corner_bc_list);

  solid_solver.setTrueDofs(ess_corner_bc_list, disp_coef);
>>>>>>> ea4c3b19

  // Set the material parameters
  solid_solver.setHyperelasticMaterialParameters(0.25, 10.0);

  // Set the linear solver params
  serac::LinearSolverParameters params;
  params.rel_tol     = 1.0e-8;
  params.abs_tol     = 1.0e-12;
  params.print_level = 0;
  params.max_iter    = 5000;
  params.prec        = serac::Preconditioner::Jacobi;
  params.lin_solver  = serac::LinearSolver::MINRES;

  serac::NonlinearSolverParameters nl_params;
  nl_params.rel_tol     = 1.0e-6;
  nl_params.abs_tol     = 1.0e-8;
  nl_params.print_level = 1;
  nl_params.max_iter    = 5000;

  solid_solver.setSolverParameters(params, nl_params);

  // Set the time step method
  solid_solver.setTimestepper(serac::TimestepMethod::QuasiStatic);

  // Setup glvis output
  solid_solver.initializeOutput(serac::OutputType::VisIt, "component_bc");

  // Complete the solver setup
  solid_solver.completeSetup();

  double dt = 1.0;
  solid_solver.advanceTimestep(dt);

  // Output the state
  solid_solver.outputState();

  auto state = solid_solver.getState();

  mfem::Vector zero(dim);
  zero = 0.0;
  mfem::VectorConstantCoefficient zerovec(zero);

  double x_norm = solid_solver.getDisplacement()->gf->ComputeLpError(2.0, zerovec);

  EXPECT_NEAR(0.08363646, x_norm, 0.0001);

  MPI_Barrier(MPI_COMM_WORLD);
}

TEST(component_bc, qs_attribute_solve)
{
  MPI_Barrier(MPI_COMM_WORLD);

  // Open the mesh
  std::string  mesh_file = std::string(SERAC_REPO_DIR) + "/data/square.mesh";
  std::fstream imesh(mesh_file);

  auto mesh = std::make_unique<mfem::Mesh>(imesh, 1, 1, true);
  imesh.close();

  // refine and declare pointer to parallel mesh object
  for (int i = 0; i < 2; ++i) {
    mesh->UniformRefinement();
  }

  auto pmesh = std::make_shared<mfem::ParMesh>(MPI_COMM_WORLD, *mesh);

  int dim = pmesh->Dimension();

  // Define the solver object
  NonlinearSolidSolver solid_solver(2, pmesh);

  // boundary attribute 1 (index 0) is fixed (Dirichlet) in the x direction
  std::set<int> ess_x_bdr = {1};
  std::set<int> ess_y_bdr = {2};

  // define the displacement vector
  auto disp_x_coef = std::make_shared<StdFunctionCoefficient>([](mfem::Vector& x) { return x[0] * 3.0e-2; });
  auto disp_y_coef = std::make_shared<StdFunctionCoefficient>([](mfem::Vector& x) { return x[1] * -5.0e-2; });

  // Pass the BC information to the solver object setting only the z direction
  solid_solver.setDisplacementBCs(ess_x_bdr, disp_x_coef, 0);
  solid_solver.setDisplacementBCs(ess_y_bdr, disp_y_coef, 1);

  // Set the material parameters
  solid_solver.setHyperelasticMaterialParameters(0.25, 10.0);

  // Set the linear solver params
  serac::LinearSolverParameters params;
  params.rel_tol     = 1.0e-8;
  params.abs_tol     = 1.0e-12;
  params.print_level = 0;
  params.max_iter    = 5000;
  params.prec        = serac::Preconditioner::Jacobi;
  params.lin_solver  = serac::LinearSolver::MINRES;

  serac::NonlinearSolverParameters nl_params;
  nl_params.rel_tol     = 1.0e-6;
  nl_params.abs_tol     = 1.0e-8;
  nl_params.print_level = 1;
  nl_params.max_iter    = 5000;

  solid_solver.setSolverParameters(params, nl_params);

  // Set the time step method
  solid_solver.setTimestepper(serac::TimestepMethod::QuasiStatic);

  // Setup glvis output
  solid_solver.initializeOutput(serac::OutputType::GLVis, "component_attr_bc");

  // Complete the solver setup
  solid_solver.completeSetup();

  double dt = 1.0;
  solid_solver.advanceTimestep(dt);

  // Output the state
  solid_solver.outputState();

  mfem::Vector zero(dim);
  zero = 0.0;
  mfem::VectorConstantCoefficient zerovec(zero);

  double x_norm = solid_solver.getDisplacement()->gf->ComputeLpError(2.0, zerovec);

  EXPECT_NEAR(0.03330115, x_norm, 0.0001);

  MPI_Barrier(MPI_COMM_WORLD);
}

}  // namespace serac

//------------------------------------------------------------------------------
#include "axom/slic/core/UnitTestLogger.hpp"
using axom::slic::UnitTestLogger;

int main(int argc, char* argv[])
{
  int result = 0;

  ::testing::InitGoogleTest(&argc, argv);

  MPI_Init(&argc, &argv);

  UnitTestLogger logger;  // create & initialize test logger, finalized when exiting main scope

  result = RUN_ALL_TESTS();

  MPI_Finalize();

  return result;
}<|MERGE_RESOLUTION|>--- conflicted
+++ resolved
@@ -55,31 +55,24 @@
       }
   });
 
-<<<<<<< HEAD
-  auto ess_corner_bc_list = serac::MakeTrueEssList(*solid_solver.GetDisplacement()->space, zero_bc);
+  auto ess_corner_bc_list = makeTrueEssList(*solid_solver.getDisplacement()->space, zero_bc);
 
   // Set tdofs with displacement in first dimension
-  solid_solver.SetTrueDofs(ess_corner_bc_list, disp_coef, 0);
-=======
-  mfem::Array<int> ess_corner_bc_list;
-  makeTrueEssList(*solid_solver.getDisplacement()->space, zero_bc, ess_corner_bc_list);
-
-  solid_solver.setTrueDofs(ess_corner_bc_list, disp_coef);
->>>>>>> ea4c3b19
+  solid_solver.setTrueDofs(ess_corner_bc_list, disp_coef, 0);
 
   // Set the material parameters
   solid_solver.setHyperelasticMaterialParameters(0.25, 10.0);
 
   // Set the linear solver params
-  serac::LinearSolverParameters params;
+  LinearSolverParameters params;
   params.rel_tol     = 1.0e-8;
   params.abs_tol     = 1.0e-12;
   params.print_level = 0;
   params.max_iter    = 5000;
-  params.prec        = serac::Preconditioner::Jacobi;
-  params.lin_solver  = serac::LinearSolver::MINRES;
-
-  serac::NonlinearSolverParameters nl_params;
+  params.prec        = Preconditioner::Jacobi;
+  params.lin_solver  = LinearSolver::MINRES;
+
+  NonlinearSolverParameters nl_params;
   nl_params.rel_tol     = 1.0e-6;
   nl_params.abs_tol     = 1.0e-8;
   nl_params.print_level = 1;
@@ -88,10 +81,10 @@
   solid_solver.setSolverParameters(params, nl_params);
 
   // Set the time step method
-  solid_solver.setTimestepper(serac::TimestepMethod::QuasiStatic);
+  solid_solver.setTimestepper(TimestepMethod::QuasiStatic);
 
   // Setup glvis output
-  solid_solver.initializeOutput(serac::OutputType::VisIt, "component_bc");
+  solid_solver.initializeOutput(OutputType::VisIt, "component_bc");
 
   // Complete the solver setup
   solid_solver.completeSetup();
@@ -154,15 +147,15 @@
   solid_solver.setHyperelasticMaterialParameters(0.25, 10.0);
 
   // Set the linear solver params
-  serac::LinearSolverParameters params;
+  LinearSolverParameters params;
   params.rel_tol     = 1.0e-8;
   params.abs_tol     = 1.0e-12;
   params.print_level = 0;
   params.max_iter    = 5000;
-  params.prec        = serac::Preconditioner::Jacobi;
-  params.lin_solver  = serac::LinearSolver::MINRES;
-
-  serac::NonlinearSolverParameters nl_params;
+  params.prec        = Preconditioner::Jacobi;
+  params.lin_solver  = LinearSolver::MINRES;
+
+  NonlinearSolverParameters nl_params;
   nl_params.rel_tol     = 1.0e-6;
   nl_params.abs_tol     = 1.0e-8;
   nl_params.print_level = 1;
@@ -171,10 +164,10 @@
   solid_solver.setSolverParameters(params, nl_params);
 
   // Set the time step method
-  solid_solver.setTimestepper(serac::TimestepMethod::QuasiStatic);
+  solid_solver.setTimestepper(TimestepMethod::QuasiStatic);
 
   // Setup glvis output
-  solid_solver.initializeOutput(serac::OutputType::GLVis, "component_attr_bc");
+  solid_solver.initializeOutput(OutputType::GLVis, "component_attr_bc");
 
   // Complete the solver setup
   solid_solver.completeSetup();
