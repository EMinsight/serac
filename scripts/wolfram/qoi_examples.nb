--- conflicted
+++ resolved
@@ -9,19 +9,11 @@
 (* Internal cache information:
 NotebookFileLineBreakTest
 NotebookFileLineBreakTest
-<<<<<<< HEAD
-NotebookDataPosition[         0,          0]
-NotebookDataLength[     19177,        524]
-NotebookOptionsPosition[     18182,        498]
-NotebookOutlinePosition[     18587,        514]
-CellTagsIndexPosition[     18544,        511]
-=======
 NotebookDataPosition[       158,          7]
 NotebookDataLength[     25528,        729]
 NotebookOptionsPosition[     23702,        693]
 NotebookOutlinePosition[     24108,        709]
 CellTagsIndexPosition[     24065,        706]
->>>>>>> da3d9add
 WindowFrame->Normal*)
 
 (* Beginning of Notebook Content *)
@@ -211,8 +203,6 @@
   3.838854492425124*^9, 3.8388544926209917`*^9}, {3.871571936039731*^9, 
   3.871572036426862*^9}},
  CellLabel->"In[4]:=",ExpressionUUID->"f6509bee-9830-4634-8d06-ec5a954ff09b"],
-<<<<<<< HEAD
-=======
 
 Cell[BoxData[
  RowBox[{
@@ -304,7 +294,108 @@
   3.8715721820401173`*^9}},
  CellLabel->"In[42]:=",ExpressionUUID->"058d5784-b340-4ea5-9dad-6d64ca63635a"],
 
-Cell[CellGroupData[{
+Cell[BoxData[
+ RowBox[{
+  RowBox[{"(*", " ", 
+   RowBox[{
+    RowBox[{"a", " ", "square"}], ",", " ", 
+    RowBox[{"like", " ", "patch2D_tris", "_and", 
+     RowBox[{"_quads", ".", "mesh"}]}]}], " ", "*)"}], "\[IndentingNewLine]", 
+  
+  RowBox[{
+   RowBox[{
+    RowBox[{"vertices", " ", "=", " ", 
+     RowBox[{"{", 
+      RowBox[{
+       RowBox[{"{", 
+        RowBox[{"0", ",", "0"}], "}"}], ",", " ", 
+       RowBox[{"{", 
+        RowBox[{"1", ",", "0"}], "}"}], ",", " ", 
+       RowBox[{"{", 
+        RowBox[{"1", ",", "1"}], "}"}], ",", " ", 
+       RowBox[{"{", 
+        RowBox[{"0", ",", "1"}], "}"}]}], "}"}]}], ";"}], 
+   "\[IndentingNewLine]", 
+   RowBox[{
+    RowBox[{"boundarySegments", "=", 
+     RowBox[{"{", 
+      RowBox[{"1", ",", "2", ",", "3", ",", "4"}], "}"}]}], ";"}], 
+   "\[IndentingNewLine]", 
+   RowBox[{
+    RowBox[{"domain", " ", "=", " ", 
+     RowBox[{"Polygon", "[", 
+      RowBox[{"vertices", "[", 
+       RowBox[{"[", "boundarySegments", "]"}], "]"}], "]"}]}], ";"}], 
+   "\[IndentingNewLine]", 
+   RowBox[{
+    RowBox[{"boundary", " ", "=", " ", 
+     RowBox[{"RegionBoundary", "[", "domain", "]"}]}], ";"}], 
+   "\[IndentingNewLine]", 
+   RowBox[{
+    RowBox[{"Print", "[", 
+     RowBox[{"\"\<Measure: \>\"", ",", 
+      RowBox[{"NumberForm", "[", 
+       RowBox[{
+        RowBox[{"NIntegrate", "[", 
+         RowBox[{"1", ",", 
+          RowBox[{
+           RowBox[{"{", 
+            RowBox[{"x", ",", "y"}], "}"}], "\[Element]", "domain"}]}], "]"}],
+         ",", " ", "100"}], "]"}]}], "]"}], ";"}], "\[IndentingNewLine]", 
+   RowBox[{
+    RowBox[{"Print", "[", 
+     RowBox[{"\"\<Moment: \>\"", ",", 
+      RowBox[{"NumberForm", "[", 
+       RowBox[{
+        RowBox[{"NIntegrate", "[", 
+         RowBox[{"x", ",", 
+          RowBox[{
+           RowBox[{"{", 
+            RowBox[{"x", ",", "y"}], "}"}], "\[Element]", "domain"}]}], "]"}],
+         ",", " ", "100"}], "]"}]}], "]"}], ";"}], "\[IndentingNewLine]", 
+   RowBox[{
+    RowBox[{"Print", "[", 
+     RowBox[{"\"\<SumOfMeasures: \>\"", ",", 
+      RowBox[{"NumberForm", "[", 
+       RowBox[{
+        RowBox[{
+         RowBox[{"NIntegrate", "[", 
+          RowBox[{"1", ",", 
+           RowBox[{
+            RowBox[{"{", 
+             RowBox[{"x", ",", "y"}], "}"}], "\[Element]", "domain"}]}], 
+          "]"}], "+", 
+         RowBox[{"NIntegrate", "[", 
+          RowBox[{"1", ",", 
+           RowBox[{
+            RowBox[{"{", 
+             RowBox[{"x", ",", "y"}], "}"}], "\[Element]", "boundary"}]}], 
+          "]"}]}], ",", " ", "100"}], "]"}]}], "]"}], ";"}], 
+   "\[IndentingNewLine]", 
+   RowBox[{
+    RowBox[{"Print", "[", 
+     RowBox[{"\"\<Nonlinear: \>\"", ",", 
+      RowBox[{"NumberForm", "[", 
+       RowBox[{
+        RowBox[{
+         RowBox[{"NIntegrate", "[", 
+          RowBox[{
+           RowBox[{"f", "[", 
+            RowBox[{"x", ",", "y", ",", "u"}], "]"}], ",", 
+           RowBox[{
+            RowBox[{"{", 
+             RowBox[{"x", ",", "y"}], "}"}], "\[Element]", "domain"}]}], 
+          "]"}], "+", 
+         RowBox[{"NIntegrate", "[", 
+          RowBox[{
+           RowBox[{"g", "[", 
+            RowBox[{"x", ",", "y", ",", "u"}], "]"}], ",", 
+           RowBox[{
+            RowBox[{"{", 
+             RowBox[{"x", ",", "y"}], "}"}], "\[Element]", "boundary"}]}], 
+          "]"}]}], ",", " ", "100"}], "]"}]}], "]"}], ";"}]}]}]], "Input",
+ CellChangeTimes->{{3.891084113038197*^9, 3.891084194865898*^9}},
+ CellLabel->"In[14]:=",ExpressionUUID->"4d804034-3e2f-47e2-a13a-973cccdbb5b1"],
 
 Cell[BoxData[
  RowBox[{
@@ -486,7 +577,6 @@
 }, Open  ]],
 
 Cell[CellGroupData[{
->>>>>>> da3d9add
 
 Cell[BoxData[
  RowBox[{"\[IndentingNewLine]", "\[IndentingNewLine]", 
@@ -603,213 +693,9 @@
   3.8910890770421247`*^9}},
  CellLabel->"In[64]:=",ExpressionUUID->"c29f0bcb-fe57-45a8-aebd-cc188aed140c"],
 
-Cell[BoxData[
-<<<<<<< HEAD
- RowBox[{
-  RowBox[{"(*", " ", 
-   RowBox[{
-    RowBox[{"a", " ", "square"}], ",", " ", 
-    RowBox[{"like", " ", "patch2D_tris", "_and", 
-     RowBox[{"_quads", ".", "mesh"}]}]}], " ", "*)"}], "\[IndentingNewLine]", 
-  
-  RowBox[{
-   RowBox[{
-    RowBox[{"vertices", " ", "=", " ", 
-     RowBox[{"{", 
-      RowBox[{
-       RowBox[{"{", 
-        RowBox[{"0", ",", "0"}], "}"}], ",", " ", 
-       RowBox[{"{", 
-        RowBox[{"1", ",", "0"}], "}"}], ",", " ", 
-       RowBox[{"{", 
-        RowBox[{"1", ",", "1"}], "}"}], ",", " ", 
-       RowBox[{"{", 
-        RowBox[{"0", ",", "1"}], "}"}]}], "}"}]}], ";"}], 
-   "\[IndentingNewLine]", 
-   RowBox[{
-    RowBox[{"boundarySegments", "=", 
-     RowBox[{"{", 
-      RowBox[{"1", ",", "2", ",", "3", ",", "4"}], "}"}]}], ";"}], 
-   "\[IndentingNewLine]", 
-   RowBox[{
-    RowBox[{"domain", " ", "=", " ", 
-     RowBox[{"Polygon", "[", 
-      RowBox[{"vertices", "[", 
-       RowBox[{"[", "boundarySegments", "]"}], "]"}], "]"}]}], ";"}], 
-   "\[IndentingNewLine]", 
-   RowBox[{
-    RowBox[{"boundary", " ", "=", " ", 
-     RowBox[{"RegionBoundary", "[", "domain", "]"}]}], ";"}], 
-   "\[IndentingNewLine]", 
-   RowBox[{
-    RowBox[{"Print", "[", 
-     RowBox[{"\"\<Measure: \>\"", ",", 
-      RowBox[{"NumberForm", "[", 
-       RowBox[{
-        RowBox[{"NIntegrate", "[", 
-         RowBox[{"1", ",", 
-          RowBox[{
-           RowBox[{"{", 
-            RowBox[{"x", ",", "y"}], "}"}], "\[Element]", "domain"}]}], "]"}],
-         ",", " ", "100"}], "]"}]}], "]"}], ";"}], "\[IndentingNewLine]", 
-   RowBox[{
-    RowBox[{"Print", "[", 
-     RowBox[{"\"\<Moment: \>\"", ",", 
-      RowBox[{"NumberForm", "[", 
-       RowBox[{
-        RowBox[{"NIntegrate", "[", 
-         RowBox[{"x", ",", 
-          RowBox[{
-           RowBox[{"{", 
-            RowBox[{"x", ",", "y"}], "}"}], "\[Element]", "domain"}]}], "]"}],
-         ",", " ", "100"}], "]"}]}], "]"}], ";"}], "\[IndentingNewLine]", 
-   RowBox[{
-    RowBox[{"Print", "[", 
-     RowBox[{"\"\<SumOfMeasures: \>\"", ",", 
-      RowBox[{"NumberForm", "[", 
-       RowBox[{
-        RowBox[{
-         RowBox[{"NIntegrate", "[", 
-          RowBox[{"1", ",", 
-           RowBox[{
-            RowBox[{"{", 
-             RowBox[{"x", ",", "y"}], "}"}], "\[Element]", "domain"}]}], 
-          "]"}], "+", 
-         RowBox[{"NIntegrate", "[", 
-          RowBox[{"1", ",", 
-           RowBox[{
-            RowBox[{"{", 
-             RowBox[{"x", ",", "y"}], "}"}], "\[Element]", "boundary"}]}], 
-          "]"}]}], ",", " ", "100"}], "]"}]}], "]"}], ";"}], 
-   "\[IndentingNewLine]", 
-   RowBox[{
-    RowBox[{"Print", "[", 
-     RowBox[{"\"\<Nonlinear: \>\"", ",", 
-      RowBox[{"NumberForm", "[", 
-       RowBox[{
-        RowBox[{
-         RowBox[{"NIntegrate", "[", 
-          RowBox[{
-           RowBox[{"f", "[", 
-            RowBox[{"x", ",", "y", ",", "u"}], "]"}], ",", 
-           RowBox[{
-            RowBox[{"{", 
-             RowBox[{"x", ",", "y"}], "}"}], "\[Element]", "domain"}]}], 
-          "]"}], "+", 
-         RowBox[{"NIntegrate", "[", 
-          RowBox[{
-           RowBox[{"g", "[", 
-            RowBox[{"x", ",", "y", ",", "u"}], "]"}], ",", 
-           RowBox[{
-            RowBox[{"{", 
-             RowBox[{"x", ",", "y"}], "}"}], "\[Element]", "boundary"}]}], 
-          "]"}]}], ",", " ", "100"}], "]"}]}], "]"}], ";"}]}]}]], "Input",
- CellChangeTimes->{{3.891084113038197*^9, 3.891084194865898*^9}},
- CellLabel->"In[14]:=",ExpressionUUID->"4d804034-3e2f-47e2-a13a-973cccdbb5b1"],
-
-Cell[BoxData[
- RowBox[{"\[IndentingNewLine]", "\[IndentingNewLine]", 
-  RowBox[{"(*", " ", 
-   RowBox[{
-    RowBox[{"two", " ", "disjoint", " ", "cubes"}], ",", " ", 
-    RowBox[{"like", " ", "patch23_tets", "_and", 
-     RowBox[{"_hexes", ".", "mesh"}]}]}], " ", "*)"}], "\[IndentingNewLine]", 
-  
-  RowBox[{
-   RowBox[{
-    RowBox[{"domain", " ", "=", " ", 
-     RowBox[{"RegionUnion", "[", 
-      RowBox[{
-       RowBox[{"Cuboid", "[", 
-        RowBox[{
-         RowBox[{"{", 
-          RowBox[{"3", ",", " ", "0", ",", " ", "0"}], "}"}], ",", " ", 
-         RowBox[{"{", 
-          RowBox[{"5", ",", " ", "2", ",", " ", "2"}], "}"}]}], "]"}], ",", 
-       " ", 
-       RowBox[{"Cuboid", "[", 
-        RowBox[{
-         RowBox[{"{", 
-          RowBox[{"0", ",", " ", "0", ",", "0"}], "}"}], ",", " ", 
-         RowBox[{"{", 
-          RowBox[{"2", ",", " ", "2", ",", " ", "2"}], "}"}]}], "]"}]}], 
-      "]"}]}], ";"}], "\[IndentingNewLine]", 
-   RowBox[{
-    RowBox[{"boundary", " ", "=", " ", 
-     RowBox[{"RegionBoundary", "[", "domain", "]"}]}], ";"}], 
-   "\[IndentingNewLine]", 
-   RowBox[{
-    RowBox[{"Print", "[", 
-     RowBox[{"\"\<Measure: \>\"", ",", 
-      RowBox[{"NumberForm", "[", 
-       RowBox[{
-        RowBox[{"NIntegrate", "[", 
-         RowBox[{"1", ",", 
-          RowBox[{
-           RowBox[{"{", 
-            RowBox[{"x", ",", "y", ",", "z"}], "}"}], "\[Element]", 
-           "domain"}]}], "]"}], ",", " ", "100"}], "]"}]}], "]"}], ";"}], 
-   "\[IndentingNewLine]", 
-   RowBox[{
-    RowBox[{"Print", "[", 
-     RowBox[{"\"\<Moment: \>\"", ",", 
-      RowBox[{"NumberForm", "[", 
-       RowBox[{
-        RowBox[{"NIntegrate", "[", 
-         RowBox[{"x", ",", 
-          RowBox[{
-           RowBox[{"{", 
-            RowBox[{"x", ",", "y", ",", "z"}], "}"}], "\[Element]", 
-           "domain"}]}], "]"}], ",", " ", "100"}], "]"}]}], "]"}], ";"}], 
-   "\[IndentingNewLine]", 
-   RowBox[{
-    RowBox[{"Print", "[", 
-     RowBox[{"\"\<SumOfMeasures: \>\"", ",", 
-      RowBox[{"NumberForm", "[", 
-       RowBox[{
-        RowBox[{
-         RowBox[{"NIntegrate", "[", 
-          RowBox[{"1", ",", 
-           RowBox[{
-            RowBox[{"{", 
-             RowBox[{"x", ",", "y", ",", "z"}], "}"}], "\[Element]", 
-            "domain"}]}], "]"}], "+", 
-         RowBox[{"NIntegrate", "[", 
-          RowBox[{"1", ",", 
-           RowBox[{
-            RowBox[{"{", 
-             RowBox[{"x", ",", "y", ",", "z"}], "}"}], "\[Element]", 
-            "boundary"}]}], "]"}]}], ",", " ", "100"}], "]"}]}], "]"}], ";"}],
-    "\[IndentingNewLine]", 
-   RowBox[{
-    RowBox[{"Print", "[", 
-     RowBox[{"\"\<Nonlinear: \>\"", ",", 
-      RowBox[{"NumberForm", "[", 
-       RowBox[{
-        RowBox[{
-         RowBox[{"NIntegrate", "[", 
-          RowBox[{
-           RowBox[{"f", "[", 
-            RowBox[{"x", ",", "y", ",", "u"}], "]"}], ",", 
-           RowBox[{
-            RowBox[{"{", 
-             RowBox[{"x", ",", "y", ",", "z"}], "}"}], "\[Element]", 
-            "domain"}]}], "]"}], "+", 
-         RowBox[{"NIntegrate", "[", 
-          RowBox[{
-           RowBox[{"g", "[", 
-            RowBox[{"x", ",", "y", ",", "u"}], "]"}], ",", 
-           RowBox[{
-            RowBox[{"{", 
-             RowBox[{"x", ",", "y", ",", "z"}], "}"}], "\[Element]", 
-            "boundary"}]}], "]"}]}], ",", " ", "100"}], "]"}]}], "]"}], 
-    ";"}]}]}]], "Input",
- CellChangeTimes->{{3.891084590632032*^9, 3.891084656345291*^9}, {
-  3.8910847393046618`*^9, 3.891084748445032*^9}},
- CellLabel->"In[42]:=",ExpressionUUID->"c29f0bcb-fe57-45a8-aebd-cc188aed140c"],
-
-Cell[BoxData[
-=======
+Cell[CellGroupData[{
+
+Cell[BoxData[
  InterpretationBox[
   RowBox[{"\<\"Measure: \"\>", "\[InvisibleSpace]", 
    TagBox[
@@ -902,17 +788,12 @@
 }, Open  ]],
 
 Cell[BoxData[
->>>>>>> da3d9add
  RowBox[{"DiscretizeRegion", "[", "domain", "]"}]], "Input",
  CellChangeTimes->{{3.891084765071995*^9, 3.891084782001004*^9}},
  CellLabel->"In[49]:=",ExpressionUUID->"390235e4-c140-4369-802f-ef80bf644ad1"]
 },
 WindowSize->{1399.5, 766.5},
-<<<<<<< HEAD
-WindowMargins->{{Automatic, -1497}, {122.25, Automatic}},
-=======
 WindowMargins->{{Automatic, -1417.5}, {127.5, Automatic}},
->>>>>>> da3d9add
 FrontEndVersion->"13.2 for Linux x86 (64-bit) (January 31, 2023)",
 StyleDefinitions->"Default.nb",
 ExpressionUUID->"6ff92c07-673a-49c3-9893-6b4c8cf5a19c"
@@ -928,14 +809,6 @@
 *)
 (*NotebookFileOutline
 Notebook[{
-<<<<<<< HEAD
-Cell[400, 13, 775, 20, 77, "Input",ExpressionUUID->"6d21a73d-ef34-4457-b78c-27862462aed7"],
-Cell[1178, 35, 6544, 162, 323, "Input",ExpressionUUID->"f6509bee-9830-4634-8d06-ec5a954ff09b"],
-Cell[7725, 199, 3140, 88, 167, "Input",ExpressionUUID->"058d5784-b340-4ea5-9dad-6d64ca63635a"],
-Cell[10868, 289, 3514, 101, 209, "Input",ExpressionUUID->"4d804034-3e2f-47e2-a13a-973cccdbb5b1"],
-Cell[14385, 392, 3571, 99, 207, "Input",ExpressionUUID->"c29f0bcb-fe57-45a8-aebd-cc188aed140c"],
-Cell[17959, 493, 219, 3, 29, "Input",ExpressionUUID->"390235e4-c140-4369-802f-ef80bf644ad1"]
-=======
 Cell[558, 20, 775, 20, 77, "Input",ExpressionUUID->"6d21a73d-ef34-4457-b78c-27862462aed7"],
 Cell[1336, 42, 6544, 162, 323, "Input",ExpressionUUID->"f6509bee-9830-4634-8d06-ec5a954ff09b"],
 Cell[7883, 206, 3140, 88, 167, "Input",ExpressionUUID->"058d5784-b340-4ea5-9dad-6d64ca63635a"],
@@ -959,9 +832,8 @@
 }, Open  ]]
 }, Open  ]],
 Cell[23479, 688, 219, 3, 29, "Input",ExpressionUUID->"390235e4-c140-4369-802f-ef80bf644ad1"]
->>>>>>> da3d9add
 }
 ]
 *)
 
-(* End of internal cache information *)
+(* End of internal cache information *)